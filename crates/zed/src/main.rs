--- conflicted
+++ resolved
@@ -138,18 +138,9 @@
         languages.set_executor(cx.background().clone());
         languages.set_language_server_download_dir(paths::LANGUAGES_DIR.clone());
         let languages = Arc::new(languages);
-<<<<<<< HEAD
-        languages::init(
-            http.clone(),
-            cx.background().clone(),
-            languages.clone(),
-            themes.clone(),
-        );
-=======
         let node_runtime = NodeRuntime::new(http.clone(), cx.background().to_owned());
 
         languages::init(languages.clone(), themes.clone(), node_runtime.clone());
->>>>>>> 59fb4b3d
         let user_store = cx.add_model(|cx| UserStore::new(client.clone(), http.clone(), cx));
 
         cx.set_global(client.clone());
