#![allow(unused_variables, dead_code, unused_mut)]
// todo!() this is to make transition easier.

pub mod dock;
pub mod item;
pub mod notifications;
pub mod pane;
pub mod pane_group;
mod persistence;
pub mod searchable;
// todo!()
// pub mod shared_screen;
mod modal_layer;
mod status_bar;
mod toolbar;
mod workspace_settings;

pub use crate::persistence::{
    model::{
        DockData, DockStructure, ItemId, SerializedItem, SerializedPane, SerializedPaneGroup,
        SerializedWorkspace,
    },
    WorkspaceDb,
};
use anyhow::{anyhow, Context as _, Result};
use call2::ActiveCall;
use client2::{
    proto::{self, PeerId},
    Client, TypedEnvelope, UserStore,
};
use collections::{hash_map, HashMap, HashSet};
use dock::{Dock, DockPosition, Panel, PanelButtons, PanelHandle as _};
use futures::{
    channel::{mpsc, oneshot},
    future::try_join_all,
    Future, FutureExt, StreamExt,
};
use gpui::{
<<<<<<< HEAD
    actions, div, point, rems, size, AnyModel, AnyView, AnyWeakView, AppContext, AsyncAppContext,
    AsyncWindowContext, Bounds, Component, Div, Entity, EntityId, EventEmitter, FocusHandle,
    GlobalPixels, Model, ModelContext, ParentElement, Point, Render, Size, StatefulInteractive,
    StatelessInteractive, Styled, Subscription, Task, View, ViewContext, VisualContext, WeakView,
    WindowBounds, WindowContext, WindowHandle, WindowOptions,
=======
    actions, div, point, rems, size, Action, AnyModel, AnyView, AnyWeakView, AppContext,
    AsyncAppContext, AsyncWindowContext, Bounds, Component, DispatchContext, Div, Entity, EntityId,
    EventEmitter, FocusHandle, GlobalPixels, Model, ModelContext, ParentElement, Point, Render,
    Size, StatefulInteractive, StatefulInteractivity, StatelessInteractive, Styled, Subscription,
    Task, View, ViewContext, VisualContext, WeakView, WindowBounds, WindowContext, WindowHandle,
    WindowOptions,
>>>>>>> 5c424fbe
};
use item::{FollowableItem, FollowableItemHandle, Item, ItemHandle, ItemSettings, ProjectItem};
use itertools::Itertools;
use language2::LanguageRegistry;
use lazy_static::lazy_static;
pub use modal_layer::*;
use node_runtime::NodeRuntime;
use notifications::{simple_message_notification::MessageNotification, NotificationHandle};
pub use pane::*;
pub use pane_group::*;
use persistence::{model::WorkspaceLocation, DB};
use postage::stream::Stream;
use project2::{Project, ProjectEntryId, ProjectPath, Worktree};
use serde::Deserialize;
use settings2::Settings;
use status_bar::StatusBar;
pub use status_bar::StatusItemView;
use std::{
    any::TypeId,
    borrow::Cow,
    env,
    path::{Path, PathBuf},
    sync::{atomic::AtomicUsize, Arc},
    time::Duration,
};
use theme2::ActiveTheme;
pub use toolbar::{ToolbarItemLocation, ToolbarItemView};
use ui::{h_stack, Label};
use util::ResultExt;
use uuid::Uuid;
use workspace_settings::{AutosaveSetting, WorkspaceSettings};

lazy_static! {
    static ref ZED_WINDOW_SIZE: Option<Size<GlobalPixels>> = env::var("ZED_WINDOW_SIZE")
        .ok()
        .as_deref()
        .and_then(parse_pixel_size_env_var);
    static ref ZED_WINDOW_POSITION: Option<Point<GlobalPixels>> = env::var("ZED_WINDOW_POSITION")
        .ok()
        .as_deref()
        .and_then(parse_pixel_position_env_var);
}

// #[derive(Clone, PartialEq)]
// pub struct RemoveWorktreeFromProject(pub WorktreeId);

actions!(
    Open,
    NewFile,
    NewWindow,
    CloseWindow,
    CloseInactiveTabsAndPanes,
    AddFolderToProject,
    Unfollow,
    SaveAs,
    ReloadActiveItem,
    ActivatePreviousPane,
    ActivateNextPane,
    FollowNextCollaborator,
    NewTerminal,
    NewCenterTerminal,
    ToggleTerminalFocus,
    NewSearch,
    Feedback,
    Restart,
    Welcome,
    ToggleZoom,
    ToggleLeftDock,
    ToggleRightDock,
    ToggleBottomDock,
    CloseAllDocks,
);

// #[derive(Clone, PartialEq)]
// pub struct OpenPaths {
//     pub paths: Vec<PathBuf>,
// }

// #[derive(Clone, Deserialize, PartialEq)]
// pub struct ActivatePane(pub usize);

// #[derive(Clone, Deserialize, PartialEq)]
// pub struct ActivatePaneInDirection(pub SplitDirection);

// #[derive(Clone, Deserialize, PartialEq)]
// pub struct SwapPaneInDirection(pub SplitDirection);

// #[derive(Clone, Deserialize, PartialEq)]
// pub struct NewFileInDirection(pub SplitDirection);

// #[derive(Clone, PartialEq, Debug, Deserialize)]
// #[serde(rename_all = "camelCase")]
// pub struct SaveAll {
//     pub save_intent: Option<SaveIntent>,
// }

// #[derive(Clone, PartialEq, Debug, Deserialize)]
// #[serde(rename_all = "camelCase")]
// pub struct Save {
//     pub save_intent: Option<SaveIntent>,
// }

// #[derive(Clone, PartialEq, Debug, Deserialize, Default)]
// #[serde(rename_all = "camelCase")]
// pub struct CloseAllItemsAndPanes {
//     pub save_intent: Option<SaveIntent>,
// }

#[derive(Deserialize)]
pub struct Toast {
    id: usize,
    msg: Cow<'static, str>,
    #[serde(skip)]
    on_click: Option<(Cow<'static, str>, Arc<dyn Fn(&mut WindowContext)>)>,
}

impl Toast {
    pub fn new<I: Into<Cow<'static, str>>>(id: usize, msg: I) -> Self {
        Toast {
            id,
            msg: msg.into(),
            on_click: None,
        }
    }

    pub fn on_click<F, M>(mut self, message: M, on_click: F) -> Self
    where
        M: Into<Cow<'static, str>>,
        F: Fn(&mut WindowContext) + 'static,
    {
        self.on_click = Some((message.into(), Arc::new(on_click)));
        self
    }
}

impl PartialEq for Toast {
    fn eq(&self, other: &Self) -> bool {
        self.id == other.id
            && self.msg == other.msg
            && self.on_click.is_some() == other.on_click.is_some()
    }
}

impl Clone for Toast {
    fn clone(&self) -> Self {
        Toast {
            id: self.id,
            msg: self.msg.to_owned(),
            on_click: self.on_click.clone(),
        }
    }
}

// #[derive(Clone, Deserialize, PartialEq)]
// pub struct OpenTerminal {
//     pub working_directory: PathBuf,
// }

// impl_actions!(
//     workspace,
//     [
//         ActivatePane,
//         ActivatePaneInDirection,
//         SwapPaneInDirection,
//         NewFileInDirection,
//         Toast,
//         OpenTerminal,
//         SaveAll,
//         Save,
//         CloseAllItemsAndPanes,
//     ]
// );

pub type WorkspaceId = i64;

pub fn init_settings(cx: &mut AppContext) {
    WorkspaceSettings::register(cx);
    ItemSettings::register(cx);
}

pub fn init(app_state: Arc<AppState>, cx: &mut AppContext) {
    init_settings(cx);
    pane::init(cx);
    notifications::init(cx);

    //     cx.add_global_action({
    //         let app_state = Arc::downgrade(&app_state);
    //         move |_: &Open, cx: &mut AppContext| {
    //             let mut paths = cx.prompt_for_paths(PathPromptOptions {
    //                 files: true,
    //                 directories: true,
    //                 multiple: true,
    //             });

    //             if let Some(app_state) = app_state.upgrade() {
    //                 cx.spawn(move |mut cx| async move {
    //                     if let Some(paths) = paths.recv().await.flatten() {
    //                         cx.update(|cx| {
    //                             open_paths(&paths, &app_state, None, cx).detach_and_log_err(cx)
    //                         });
    //                     }
    //                 })
    //                 .detach();
    //             }
    //         }
    //     });
}

type ProjectItemBuilders =
    HashMap<TypeId, fn(Model<Project>, AnyModel, &mut ViewContext<Pane>) -> Box<dyn ItemHandle>>;
pub fn register_project_item<I: ProjectItem>(cx: &mut AppContext) {
    let builders = cx.default_global::<ProjectItemBuilders>();
    builders.insert(TypeId::of::<I::Item>(), |project, model, cx| {
        let item = model.downcast::<I::Item>().unwrap();
        Box::new(cx.build_view(|cx| I::for_project_item(project, item, cx)))
    });
}

type FollowableItemBuilder = fn(
    View<Pane>,
    View<Workspace>,
    ViewId,
    &mut Option<proto::view::Variant>,
    &mut AppContext,
) -> Option<Task<Result<Box<dyn FollowableItemHandle>>>>;
type FollowableItemBuilders = HashMap<
    TypeId,
    (
        FollowableItemBuilder,
        fn(&AnyView) -> Box<dyn FollowableItemHandle>,
    ),
>;
pub fn register_followable_item<I: FollowableItem>(cx: &mut AppContext) {
    let builders = cx.default_global::<FollowableItemBuilders>();
    builders.insert(
        TypeId::of::<I>(),
        (
            |pane, workspace, id, state, cx| {
                I::from_state_proto(pane, workspace, id, state, cx).map(|task| {
                    cx.foreground_executor()
                        .spawn(async move { Ok(Box::new(task.await?) as Box<_>) })
                })
            },
            |this| Box::new(this.clone().downcast::<I>().unwrap()),
        ),
    );
}

type ItemDeserializers = HashMap<
    Arc<str>,
    fn(
        Model<Project>,
        WeakView<Workspace>,
        WorkspaceId,
        ItemId,
        &mut ViewContext<Pane>,
    ) -> Task<Result<Box<dyn ItemHandle>>>,
>;
pub fn register_deserializable_item<I: Item>(cx: &mut AppContext) {
    if let Some(serialized_item_kind) = I::serialized_item_kind() {
        let deserializers = cx.default_global::<ItemDeserializers>();
        deserializers.insert(
            Arc::from(serialized_item_kind),
            |project, workspace, workspace_id, item_id, cx| {
                let task = I::deserialize(project, workspace, workspace_id, item_id, cx);
                cx.foreground_executor()
                    .spawn(async { Ok(Box::new(task.await?) as Box<_>) })
            },
        );
    }
}

pub struct AppState {
    pub languages: Arc<LanguageRegistry>,
    pub client: Arc<Client>,
    pub user_store: Model<UserStore>,
    pub workspace_store: Model<WorkspaceStore>,
    pub fs: Arc<dyn fs2::Fs>,
    pub build_window_options:
        fn(Option<WindowBounds>, Option<Uuid>, &mut AppContext) -> WindowOptions,
    pub initialize_workspace: fn(
        WeakView<Workspace>,
        bool,
        Arc<AppState>,
        AsyncWindowContext,
    ) -> Task<anyhow::Result<()>>,
    pub node_runtime: Arc<dyn NodeRuntime>,
}

pub struct WorkspaceStore {
    workspaces: HashSet<WindowHandle<Workspace>>,
    followers: Vec<Follower>,
    client: Arc<Client>,
    _subscriptions: Vec<client2::Subscription>,
}

#[derive(PartialEq, Eq, PartialOrd, Ord, Debug)]
struct Follower {
    project_id: Option<u64>,
    peer_id: PeerId,
}

impl AppState {
    #[cfg(any(test, feature = "test-support"))]
    pub fn test(cx: &mut AppContext) -> Arc<Self> {
        use gpui::Context;
        use node_runtime::FakeNodeRuntime;
        use settings2::SettingsStore;

        if !cx.has_global::<SettingsStore>() {
            let settings_store = SettingsStore::test(cx);
            cx.set_global(settings_store);
        }

        let fs = fs2::FakeFs::new(cx.background_executor().clone());
        let languages = Arc::new(LanguageRegistry::test());
        let http_client = util::http::FakeHttpClient::with_404_response();
        let client = Client::new(http_client.clone(), cx);
        let user_store = cx.build_model(|cx| UserStore::new(client.clone(), http_client, cx));
        let workspace_store = cx.build_model(|cx| WorkspaceStore::new(client.clone(), cx));

        theme2::init(cx);
        client2::init(&client, cx);
        crate::init_settings(cx);

        Arc::new(Self {
            client,
            fs,
            languages,
            user_store,
            workspace_store,
            node_runtime: FakeNodeRuntime::new(),
            initialize_workspace: |_, _, _, _| Task::ready(Ok(())),
            build_window_options: |_, _, _| Default::default(),
        })
    }
}

struct DelayedDebouncedEditAction {
    task: Option<Task<()>>,
    cancel_channel: Option<oneshot::Sender<()>>,
}

impl DelayedDebouncedEditAction {
    fn new() -> DelayedDebouncedEditAction {
        DelayedDebouncedEditAction {
            task: None,
            cancel_channel: None,
        }
    }

    fn fire_new<F>(&mut self, delay: Duration, cx: &mut ViewContext<Workspace>, func: F)
    where
        F: 'static + Send + FnOnce(&mut Workspace, &mut ViewContext<Workspace>) -> Task<Result<()>>,
    {
        if let Some(channel) = self.cancel_channel.take() {
            _ = channel.send(());
        }

        let (sender, mut receiver) = oneshot::channel::<()>();
        self.cancel_channel = Some(sender);

        let previous_task = self.task.take();
        self.task = Some(cx.spawn(move |workspace, mut cx| async move {
            let mut timer = cx.background_executor().timer(delay).fuse();
            if let Some(previous_task) = previous_task {
                previous_task.await;
            }

            futures::select_biased! {
                _ = receiver => return,
                    _ = timer => {}
            }

            if let Some(result) = workspace
                .update(&mut cx, |workspace, cx| (func)(workspace, cx))
                .log_err()
            {
                result.await.log_err();
            }
        }));
    }
}

pub enum Event {
    PaneAdded(View<Pane>),
    ContactRequestedJoin(u64),
    WorkspaceCreated(WeakView<Workspace>),
}

pub struct Workspace {
    weak_self: WeakView<Self>,
    focus_handle: FocusHandle,
    workspace_actions: Vec<
        Box<
            dyn Fn(
                Div<Workspace, StatefulInteractivity<Workspace>>,
            ) -> Div<Workspace, StatefulInteractivity<Workspace>>,
        >,
    >,
    zoomed: Option<AnyWeakView>,
    zoomed_position: Option<DockPosition>,
    center: PaneGroup,
    left_dock: View<Dock>,
    bottom_dock: View<Dock>,
    right_dock: View<Dock>,
    panes: Vec<View<Pane>>,
    panes_by_item: HashMap<EntityId, WeakView<Pane>>,
    active_pane: View<Pane>,
    last_active_center_pane: Option<WeakView<Pane>>,
    last_active_view_id: Option<proto::ViewId>,
    status_bar: View<StatusBar>,
    modal_layer: View<ModalLayer>,
    //     titlebar_item: Option<AnyViewHandle>,
    notifications: Vec<(TypeId, usize, Box<dyn NotificationHandle>)>,
    project: Model<Project>,
    follower_states: HashMap<View<Pane>, FollowerState>,
    last_leaders_by_pane: HashMap<WeakView<Pane>, PeerId>,
    window_edited: bool,
    active_call: Option<(Model<ActiveCall>, Vec<Subscription>)>,
    leader_updates_tx: mpsc::UnboundedSender<(PeerId, proto::UpdateFollowers)>,
    database_id: WorkspaceId,
    app_state: Arc<AppState>,
    subscriptions: Vec<Subscription>,
    _apply_leader_updates: Task<Result<()>>,
    _observe_current_user: Task<Result<()>>,
    _schedule_serialize: Option<Task<()>>,
    pane_history_timestamp: Arc<AtomicUsize>,
}

#[derive(Copy, Clone, Debug, PartialEq, Eq, Hash)]
pub struct ViewId {
    pub creator: PeerId,
    pub id: u64,
}

#[derive(Default)]
struct FollowerState {
    leader_id: PeerId,
    active_view_id: Option<ViewId>,
    items_by_leader_view_id: HashMap<ViewId, Box<dyn FollowableItemHandle>>,
}

enum WorkspaceBounds {}

impl Workspace {
    pub fn new(
        workspace_id: WorkspaceId,
        project: Model<Project>,
        app_state: Arc<AppState>,
        cx: &mut ViewContext<Self>,
    ) -> Self {
        cx.observe(&project, |_, _, cx| cx.notify()).detach();
        cx.subscribe(&project, move |this, _, event, cx| {
            match event {
                project2::Event::RemoteIdChanged(_) => {
                    this.update_window_title(cx);
                }

                project2::Event::CollaboratorLeft(peer_id) => {
                    this.collaborator_left(*peer_id, cx);
                }

                project2::Event::WorktreeRemoved(_) | project2::Event::WorktreeAdded => {
                    this.update_window_title(cx);
                    this.serialize_workspace(cx);
                }

                project2::Event::DisconnectedFromHost => {
                    this.update_window_edited(cx);
                    cx.blur();
                }

                project2::Event::Closed => {
                    cx.remove_window();
                }

                project2::Event::DeletedEntry(entry_id) => {
                    for pane in this.panes.iter() {
                        pane.update(cx, |pane, cx| {
                            pane.handle_deleted_project_item(*entry_id, cx)
                        });
                    }
                }

                project2::Event::Notification(message) => this.show_notification(0, cx, |cx| {
                    cx.build_view(|_| MessageNotification::new(message.clone()))
                }),

                _ => {}
            }
            cx.notify()
        })
        .detach();

        let weak_handle = cx.view().downgrade();
        let pane_history_timestamp = Arc::new(AtomicUsize::new(0));

        let center_pane = cx.build_view(|cx| {
            Pane::new(
                weak_handle.clone(),
                project.clone(),
                pane_history_timestamp.clone(),
                cx,
            )
        });
        cx.subscribe(&center_pane, Self::handle_pane_event).detach();
        // todo!()
        // cx.focus(&center_pane);
        cx.emit(Event::PaneAdded(center_pane.clone()));

        let window_handle = cx.window_handle().downcast::<Workspace>().unwrap();
        app_state.workspace_store.update(cx, |store, _| {
            store.workspaces.insert(window_handle);
        });

        let mut current_user = app_state.user_store.read(cx).watch_current_user();
        let mut connection_status = app_state.client.status();
        let _observe_current_user = cx.spawn(|this, mut cx| async move {
            current_user.next().await;
            connection_status.next().await;
            let mut stream =
                Stream::map(current_user, drop).merge(Stream::map(connection_status, drop));

            while stream.recv().await.is_some() {
                this.update(&mut cx, |_, cx| cx.notify())?;
            }
            anyhow::Ok(())
        });

        // All leader updates are enqueued and then processed in a single task, so
        // that each asynchronous operation can be run in order.
        let (leader_updates_tx, mut leader_updates_rx) =
            mpsc::unbounded::<(PeerId, proto::UpdateFollowers)>();
        let _apply_leader_updates = cx.spawn(|this, mut cx| async move {
            while let Some((leader_id, update)) = leader_updates_rx.next().await {
                Self::process_leader_update(&this, leader_id, update, &mut cx)
                    .await
                    .log_err();
            }

            Ok(())
        });

        cx.emit(Event::WorkspaceCreated(weak_handle.clone()));

        let left_dock = cx.build_view(|_| Dock::new(DockPosition::Left));
        let bottom_dock = cx.build_view(|_| Dock::new(DockPosition::Bottom));
        let right_dock = cx.build_view(|_| Dock::new(DockPosition::Right));
        let left_dock_buttons =
            cx.build_view(|cx| PanelButtons::new(left_dock.clone(), weak_handle.clone(), cx));
        let bottom_dock_buttons =
            cx.build_view(|cx| PanelButtons::new(bottom_dock.clone(), weak_handle.clone(), cx));
        let right_dock_buttons =
            cx.build_view(|cx| PanelButtons::new(right_dock.clone(), weak_handle.clone(), cx));
        let status_bar = cx.build_view(|cx| {
            let mut status_bar = StatusBar::new(&center_pane.clone(), cx);
            status_bar.add_left_item(left_dock_buttons, cx);
            status_bar.add_right_item(right_dock_buttons, cx);
            status_bar.add_right_item(bottom_dock_buttons, cx);
            status_bar
        });

        let workspace_handle = cx.view().downgrade();
        let modal_layer = cx.build_view(|cx| ModalLayer::new());

        // todo!()
        // cx.update_default_global::<DragAndDrop<Workspace>, _, _>(|drag_and_drop, _| {
        //     drag_and_drop.register_container(weak_handle.clone());
        // });

        let mut active_call = None;
        if cx.has_global::<Model<ActiveCall>>() {
            let call = cx.global::<Model<ActiveCall>>().clone();
            let mut subscriptions = Vec::new();
            subscriptions.push(cx.subscribe(&call, Self::on_active_call_event));
            active_call = Some((call, subscriptions));
        }

        let subscriptions = vec![
            cx.observe_window_activation(Self::on_window_activation_changed),
            cx.observe_window_bounds(move |_, cx| {
                if let Some(display) = cx.display() {
                    // Transform fixed bounds to be stored in terms of the containing display
                    let mut bounds = cx.window_bounds();
                    if let WindowBounds::Fixed(window_bounds) = &mut bounds {
                        let display_bounds = display.bounds();
                        window_bounds.origin.x -= display_bounds.origin.x;
                        window_bounds.origin.y -= display_bounds.origin.y;
                    }

                    if let Some(display_uuid) = display.uuid().log_err() {
                        cx.background_executor()
                            .spawn(DB.set_window_bounds(workspace_id, bounds, display_uuid))
                            .detach_and_log_err(cx);
                    }
                }
                cx.notify();
            }),
            cx.observe(&left_dock, |this, _, cx| {
                this.serialize_workspace(cx);
                cx.notify();
            }),
            cx.observe(&bottom_dock, |this, _, cx| {
                this.serialize_workspace(cx);
                cx.notify();
            }),
            cx.observe(&right_dock, |this, _, cx| {
                this.serialize_workspace(cx);
                cx.notify();
            }),
        ];

        cx.defer(|this, cx| this.update_window_title(cx));
        Workspace {
            weak_self: weak_handle.clone(),
            focus_handle: cx.focus_handle(),
            zoomed: None,
            zoomed_position: None,
            center: PaneGroup::new(center_pane.clone()),
            panes: vec![center_pane.clone()],
            panes_by_item: Default::default(),
            active_pane: center_pane.clone(),
            last_active_center_pane: Some(center_pane.downgrade()),
            last_active_view_id: None,
            status_bar,
            modal_layer,
            // titlebar_item: None,
            notifications: Default::default(),
            left_dock,
            bottom_dock,
            right_dock,
            project: project.clone(),
            follower_states: Default::default(),
            last_leaders_by_pane: Default::default(),
            window_edited: false,
            active_call,
            database_id: workspace_id,
            app_state,
            _observe_current_user,
            _apply_leader_updates,
            _schedule_serialize: None,
            leader_updates_tx,
            subscriptions,
            pane_history_timestamp,
            workspace_actions: Default::default(),
        }
    }

    fn new_local(
        abs_paths: Vec<PathBuf>,
        app_state: Arc<AppState>,
        _requesting_window: Option<WindowHandle<Workspace>>,
        cx: &mut AppContext,
    ) -> Task<
        anyhow::Result<(
            WindowHandle<Workspace>,
            Vec<Option<Result<Box<dyn ItemHandle>, anyhow::Error>>>,
        )>,
    > {
        let project_handle = Project::local(
            app_state.client.clone(),
            app_state.node_runtime.clone(),
            app_state.user_store.clone(),
            app_state.languages.clone(),
            app_state.fs.clone(),
            cx,
        );

        cx.spawn(|mut cx| async move {
            let serialized_workspace: Option<SerializedWorkspace> = None; //persistence::DB.workspace_for_roots(&abs_paths.as_slice());

            let paths_to_open = Arc::new(abs_paths);

            // Get project paths for all of the abs_paths
            let mut worktree_roots: HashSet<Arc<Path>> = Default::default();
            let mut project_paths: Vec<(PathBuf, Option<ProjectPath>)> =
                Vec::with_capacity(paths_to_open.len());
            for path in paths_to_open.iter().cloned() {
                if let Some((worktree, project_entry)) = cx
                    .update(|cx| {
                        Workspace::project_path_for_path(project_handle.clone(), &path, true, cx)
                    })?
                    .await
                    .log_err()
                {
                    worktree_roots.extend(worktree.update(&mut cx, |tree, _| tree.abs_path()).ok());
                    project_paths.push((path, Some(project_entry)));
                } else {
                    project_paths.push((path, None));
                }
            }

            let workspace_id = if let Some(serialized_workspace) = serialized_workspace.as_ref() {
                serialized_workspace.id
            } else {
                DB.next_id().await.unwrap_or(0)
            };

            // todo!()
            let window = /*if let Some(window) = requesting_window {
                cx.update_window(window.into(), |old_workspace, cx| {
                    cx.replace_root_view(|cx| {
                        Workspace::new(workspace_id, project_handle.clone(), app_state.clone(), cx)
                    });
                });
                window
                } else */ {
                let window_bounds_override = window_bounds_env_override(&cx);
                let (bounds, display) = if let Some(bounds) = window_bounds_override {
                    (Some(bounds), None)
                } else {
                    serialized_workspace
                        .as_ref()
                        .and_then(|serialized_workspace| {
                            let serialized_display = serialized_workspace.display?;
                            let mut bounds = serialized_workspace.bounds?;

                            // Stored bounds are relative to the containing display.
                            // So convert back to global coordinates if that screen still exists
                            if let WindowBounds::Fixed(mut window_bounds) = bounds {
                                let screen =
                                    cx.update(|cx|
                                        cx.displays()
                                            .into_iter()
                                            .find(|display| display.uuid().ok() == Some(serialized_display))
                                    ).ok()??;
                                let screen_bounds = screen.bounds();
                                window_bounds.origin.x += screen_bounds.origin.x;
                                window_bounds.origin.y += screen_bounds.origin.y;
                                bounds = WindowBounds::Fixed(window_bounds);
                            }

                            Some((bounds, serialized_display))
                        })
                        .unzip()
                };

                // Use the serialized workspace to construct the new window
                let options =
                    cx.update(|cx| (app_state.build_window_options)(bounds, display, cx))?;

                cx.open_window(options, {
                    let app_state = app_state.clone();
                    let workspace_id = workspace_id.clone();
                    let project_handle = project_handle.clone();
                    move |cx| {
                        cx.build_view(|cx| {
                            Workspace::new(workspace_id, project_handle, app_state, cx)
                        })
                    }
                })?
            };

            // todo!() Ask how to do this
            let weak_view = window.update(&mut cx, |_, cx| cx.view().downgrade())?;
            let async_cx = window.update(&mut cx, |_, cx| cx.to_async())?;

            (app_state.initialize_workspace)(
                weak_view,
                serialized_workspace.is_some(),
                app_state.clone(),
                async_cx,
            )
            .await
            .log_err();

            window
                .update(&mut cx, |_, cx| cx.activate_window())
                .log_err();

            notify_if_database_failed(window, &mut cx);
            let opened_items = window
                .update(&mut cx, |_workspace, cx| {
                    open_items(
                        serialized_workspace,
                        project_paths,
                        app_state,
                        cx,
                    )
                })?
                .await
                .unwrap_or_default();

            Ok((window, opened_items))
        })
    }

    pub fn weak_handle(&self) -> WeakView<Self> {
        self.weak_self.clone()
    }

    pub fn left_dock(&self) -> &View<Dock> {
        &self.left_dock
    }

    pub fn bottom_dock(&self) -> &View<Dock> {
        &self.bottom_dock
    }

    pub fn right_dock(&self) -> &View<Dock> {
        &self.right_dock
    }

    pub fn add_panel<T: Panel>(&mut self, panel: View<T>, cx: &mut ViewContext<Self>) {
        let dock = match panel.position(cx) {
            DockPosition::Left => &self.left_dock,
            DockPosition::Bottom => &self.bottom_dock,
            DockPosition::Right => &self.right_dock,
        };

        dock.update(cx, |dock, cx| dock.add_panel(panel, cx));
    }

    pub fn status_bar(&self) -> &View<StatusBar> {
        &self.status_bar
    }

    pub fn app_state(&self) -> &Arc<AppState> {
        &self.app_state
    }

    pub fn user_store(&self) -> &Model<UserStore> {
        &self.app_state.user_store
    }

    pub fn project(&self) -> &Model<Project> {
        &self.project
    }

    pub fn recent_navigation_history(
        &self,
        limit: Option<usize>,
        cx: &AppContext,
    ) -> Vec<(ProjectPath, Option<PathBuf>)> {
        let mut abs_paths_opened: HashMap<PathBuf, HashSet<ProjectPath>> = HashMap::default();
        let mut history: HashMap<ProjectPath, (Option<PathBuf>, usize)> = HashMap::default();
        for pane in &self.panes {
            let pane = pane.read(cx);
            pane.nav_history()
                .for_each_entry(cx, |entry, (project_path, fs_path)| {
                    if let Some(fs_path) = &fs_path {
                        abs_paths_opened
                            .entry(fs_path.clone())
                            .or_default()
                            .insert(project_path.clone());
                    }
                    let timestamp = entry.timestamp;
                    match history.entry(project_path) {
                        hash_map::Entry::Occupied(mut entry) => {
                            let (_, old_timestamp) = entry.get();
                            if &timestamp > old_timestamp {
                                entry.insert((fs_path, timestamp));
                            }
                        }
                        hash_map::Entry::Vacant(entry) => {
                            entry.insert((fs_path, timestamp));
                        }
                    }
                });
        }

        history
            .into_iter()
            .sorted_by_key(|(_, (_, timestamp))| *timestamp)
            .map(|(project_path, (fs_path, _))| (project_path, fs_path))
            .rev()
            .filter(|(history_path, abs_path)| {
                let latest_project_path_opened = abs_path
                    .as_ref()
                    .and_then(|abs_path| abs_paths_opened.get(abs_path))
                    .and_then(|project_paths| {
                        project_paths
                            .iter()
                            .max_by(|b1, b2| b1.worktree_id.cmp(&b2.worktree_id))
                    });

                match latest_project_path_opened {
                    Some(latest_project_path_opened) => latest_project_path_opened == history_path,
                    None => true,
                }
            })
            .take(limit.unwrap_or(usize::MAX))
            .collect()
    }

    fn navigate_history(
        &mut self,
        pane: WeakView<Pane>,
        mode: NavigationMode,
        cx: &mut ViewContext<Workspace>,
    ) -> Task<Result<()>> {
        let to_load = if let Some(pane) = pane.upgrade() {
            // todo!("focus")
            // cx.focus(&pane);

            pane.update(cx, |pane, cx| {
                loop {
                    // Retrieve the weak item handle from the history.
                    let entry = pane.nav_history_mut().pop(mode, cx)?;

                    // If the item is still present in this pane, then activate it.
                    if let Some(index) = entry
                        .item
                        .upgrade()
                        .and_then(|v| pane.index_for_item(v.as_ref()))
                    {
                        let prev_active_item_index = pane.active_item_index();
                        pane.nav_history_mut().set_mode(mode);
                        pane.activate_item(index, true, true, cx);
                        pane.nav_history_mut().set_mode(NavigationMode::Normal);

                        let mut navigated = prev_active_item_index != pane.active_item_index();
                        if let Some(data) = entry.data {
                            navigated |= pane.active_item()?.navigate(data, cx);
                        }

                        if navigated {
                            break None;
                        }
                    }
                    // If the item is no longer present in this pane, then retrieve its
                    // project path in order to reopen it.
                    else {
                        break pane
                            .nav_history()
                            .path_for_item(entry.item.id())
                            .map(|(project_path, _)| (project_path, entry));
                    }
                }
            })
        } else {
            None
        };

        if let Some((project_path, entry)) = to_load {
            // If the item was no longer present, then load it again from its previous path.
            let task = self.load_path(project_path, cx);
            cx.spawn(|workspace, mut cx| async move {
                let task = task.await;
                let mut navigated = false;
                if let Some((project_entry_id, build_item)) = task.log_err() {
                    let prev_active_item_id = pane.update(&mut cx, |pane, _| {
                        pane.nav_history_mut().set_mode(mode);
                        pane.active_item().map(|p| p.id())
                    })?;

                    pane.update(&mut cx, |pane, cx| {
                        let item = pane.open_item(project_entry_id, true, cx, build_item);
                        navigated |= Some(item.id()) != prev_active_item_id;
                        pane.nav_history_mut().set_mode(NavigationMode::Normal);
                        if let Some(data) = entry.data {
                            navigated |= item.navigate(data, cx);
                        }
                    })?;
                }

                if !navigated {
                    workspace
                        .update(&mut cx, |workspace, cx| {
                            Self::navigate_history(workspace, pane, mode, cx)
                        })?
                        .await?;
                }

                Ok(())
            })
        } else {
            Task::ready(Ok(()))
        }
    }

    pub fn go_back(
        &mut self,
        pane: WeakView<Pane>,
        cx: &mut ViewContext<Workspace>,
    ) -> Task<Result<()>> {
        self.navigate_history(pane, NavigationMode::GoingBack, cx)
    }

    pub fn go_forward(
        &mut self,
        pane: WeakView<Pane>,
        cx: &mut ViewContext<Workspace>,
    ) -> Task<Result<()>> {
        self.navigate_history(pane, NavigationMode::GoingForward, cx)
    }

    pub fn reopen_closed_item(&mut self, cx: &mut ViewContext<Workspace>) -> Task<Result<()>> {
        self.navigate_history(
            self.active_pane().downgrade(),
            NavigationMode::ReopeningClosedItem,
            cx,
        )
    }

    pub fn client(&self) -> &Client {
        &self.app_state.client
    }

    // todo!()
    // pub fn set_titlebar_item(&mut self, item: AnyViewHandle, cx: &mut ViewContext<Self>) {
    //     self.titlebar_item = Some(item);
    //     cx.notify();
    // }

    // pub fn titlebar_item(&self) -> Option<AnyViewHandle> {
    //     self.titlebar_item.clone()
    // }

    //     /// Call the given callback with a workspace whose project is local.
    //     ///
    //     /// If the given workspace has a local project, then it will be passed
    //     /// to the callback. Otherwise, a new empty window will be created.
    //     pub fn with_local_workspace<T, F>(
    //         &mut self,
    //         cx: &mut ViewContext<Self>,
    //         callback: F,
    //     ) -> Task<Result<T>>
    //     where
    //         T: 'static,
    //         F: 'static + FnOnce(&mut Workspace, &mut ViewContext<Workspace>) -> T,
    //     {
    //         if self.project.read(cx).is_local() {
    //             Task::Ready(Some(Ok(callback(self, cx))))
    //         } else {
    //             let task = Self::new_local(Vec::new(), self.app_state.clone(), None, cx);
    //             cx.spawn(|_vh, mut cx| async move {
    //                 let (workspace, _) = task.await;
    //                 workspace.update(&mut cx, callback)
    //             })
    //         }
    //     }

    pub fn worktrees<'a>(&self, cx: &'a AppContext) -> impl 'a + Iterator<Item = Model<Worktree>> {
        self.project.read(cx).worktrees()
    }

    pub fn visible_worktrees<'a>(
        &self,
        cx: &'a AppContext,
    ) -> impl 'a + Iterator<Item = Model<Worktree>> {
        self.project.read(cx).visible_worktrees(cx)
    }

    pub fn worktree_scans_complete(&self, cx: &AppContext) -> impl Future<Output = ()> + 'static {
        let futures = self
            .worktrees(cx)
            .filter_map(|worktree| worktree.read(cx).as_local())
            .map(|worktree| worktree.scan_complete())
            .collect::<Vec<_>>();
        async move {
            for future in futures {
                future.await;
            }
        }
    }

    //     pub fn close_global(_: &CloseWindow, cx: &mut AppContext) {
    //         cx.spawn(|mut cx| async move {
    //             let window = cx
    //                 .windows()
    //                 .into_iter()
    //                 .find(|window| window.is_active(&cx).unwrap_or(false));
    //             if let Some(window) = window {
    //                 //This can only get called when the window's project connection has been lost
    //                 //so we don't need to prompt the user for anything and instead just close the window
    //                 window.remove(&mut cx);
    //             }
    //         })
    //         .detach();
    //     }

    //     pub fn close(
    //         &mut self,
    //         _: &CloseWindow,
    //         cx: &mut ViewContext<Self>,
    //     ) -> Option<Task<Result<()>>> {
    //         let window = cx.window();
    //         let prepare = self.prepare_to_close(false, cx);
    //         Some(cx.spawn(|_, mut cx| async move {
    //             if prepare.await? {
    //                 window.remove(&mut cx);
    //             }
    //             Ok(())
    //         }))
    //     }

    //     pub fn prepare_to_close(
    //         &mut self,
    //         quitting: bool,
    //         cx: &mut ViewContext<Self>,
    //     ) -> Task<Result<bool>> {
    //         let active_call = self.active_call().cloned();
    //         let window = cx.window();

    //         cx.spawn(|this, mut cx| async move {
    //             let workspace_count = cx
    //                 .windows()
    //                 .into_iter()
    //                 .filter(|window| window.root_is::<Workspace>())
    //                 .count();

    //             if let Some(active_call) = active_call {
    //                 if !quitting
    //                     && workspace_count == 1
    //                     && active_call.read_with(&cx, |call, _| call.room().is_some())
    //                 {
    //                     let answer = window.prompt(
    //                         PromptLevel::Warning,
    //                         "Do you want to leave the current call?",
    //                         &["Close window and hang up", "Cancel"],
    //                         &mut cx,
    //                     );

    //                     if let Some(mut answer) = answer {
    //                         if answer.next().await == Some(1) {
    //                             return anyhow::Ok(false);
    //                         } else {
    //                             active_call
    //                                 .update(&mut cx, |call, cx| call.hang_up(cx))
    //                                 .await
    //                                 .log_err();
    //                         }
    //                     }
    //                 }
    //             }

    //             Ok(this
    //                 .update(&mut cx, |this, cx| {
    //                     this.save_all_internal(SaveIntent::Close, cx)
    //                 })?
    //                 .await?)
    //         })
    //     }

    //     fn save_all(
    //         &mut self,
    //         action: &SaveAll,
    //         cx: &mut ViewContext<Self>,
    //     ) -> Option<Task<Result<()>>> {
    //         let save_all =
    //             self.save_all_internal(action.save_intent.unwrap_or(SaveIntent::SaveAll), cx);
    //         Some(cx.foreground().spawn(async move {
    //             save_all.await?;
    //             Ok(())
    //         }))
    //     }

    //     fn save_all_internal(
    //         &mut self,
    //         mut save_intent: SaveIntent,
    //         cx: &mut ViewContext<Self>,
    //     ) -> Task<Result<bool>> {
    //         if self.project.read(cx).is_read_only() {
    //             return Task::ready(Ok(true));
    //         }
    //         let dirty_items = self
    //             .panes
    //             .iter()
    //             .flat_map(|pane| {
    //                 pane.read(cx).items().filter_map(|item| {
    //                     if item.is_dirty(cx) {
    //                         Some((pane.downgrade(), item.boxed_clone()))
    //                     } else {
    //                         None
    //                     }
    //                 })
    //             })
    //             .collect::<Vec<_>>();

    //         let project = self.project.clone();
    //         cx.spawn(|workspace, mut cx| async move {
    //             // Override save mode and display "Save all files" prompt
    //             if save_intent == SaveIntent::Close && dirty_items.len() > 1 {
    //                 let mut answer = workspace.update(&mut cx, |_, cx| {
    //                     let prompt = Pane::file_names_for_prompt(
    //                         &mut dirty_items.iter().map(|(_, handle)| handle),
    //                         dirty_items.len(),
    //                         cx,
    //                     );
    //                     cx.prompt(
    //                         PromptLevel::Warning,
    //                         &prompt,
    //                         &["Save all", "Discard all", "Cancel"],
    //                     )
    //                 })?;
    //                 match answer.next().await {
    //                     Some(0) => save_intent = SaveIntent::SaveAll,
    //                     Some(1) => save_intent = SaveIntent::Skip,
    //                     _ => {}
    //                 }
    //             }
    //             for (pane, item) in dirty_items {
    //                 let (singleton, project_entry_ids) =
    //                     cx.read(|cx| (item.is_singleton(cx), item.project_entry_ids(cx)));
    //                 if singleton || !project_entry_ids.is_empty() {
    //                     if let Some(ix) =
    //                         pane.read_with(&cx, |pane, _| pane.index_for_item(item.as_ref()))?
    //                     {
    //                         if !Pane::save_item(
    //                             project.clone(),
    //                             &pane,
    //                             ix,
    //                             &*item,
    //                             save_intent,
    //                             &mut cx,
    //                         )
    //                         .await?
    //                         {
    //                             return Ok(false);
    //                         }
    //                     }
    //                 }
    //             }
    //             Ok(true)
    //         })
    //     }

    //     pub fn open(&mut self, _: &Open, cx: &mut ViewContext<Self>) -> Option<Task<Result<()>>> {
    //         let mut paths = cx.prompt_for_paths(PathPromptOptions {
    //             files: true,
    //             directories: true,
    //             multiple: true,
    //         });

    //         Some(cx.spawn(|this, mut cx| async move {
    //             if let Some(paths) = paths.recv().await.flatten() {
    //                 if let Some(task) = this
    //                     .update(&mut cx, |this, cx| this.open_workspace_for_paths(paths, cx))
    //                     .log_err()
    //                 {
    //                     task.await?
    //                 }
    //             }
    //             Ok(())
    //         }))
    //     }

    //     pub fn open_workspace_for_paths(
    //         &mut self,
    //         paths: Vec<PathBuf>,
    //         cx: &mut ViewContext<Self>,
    //     ) -> Task<Result<()>> {
    //         let window = cx.window().downcast::<Self>();
    //         let is_remote = self.project.read(cx).is_remote();
    //         let has_worktree = self.project.read(cx).worktrees(cx).next().is_some();
    //         let has_dirty_items = self.items(cx).any(|item| item.is_dirty(cx));
    //         let close_task = if is_remote || has_worktree || has_dirty_items {
    //             None
    //         } else {
    //             Some(self.prepare_to_close(false, cx))
    //         };
    //         let app_state = self.app_state.clone();

    //         cx.spawn(|_, mut cx| async move {
    //             let window_to_replace = if let Some(close_task) = close_task {
    //                 if !close_task.await? {
    //                     return Ok(());
    //                 }
    //                 window
    //             } else {
    //                 None
    //             };
    //             cx.update(|cx| open_paths(&paths, &app_state, window_to_replace, cx))
    //                 .await?;
    //             Ok(())
    //         })
    //     }

    #[allow(clippy::type_complexity)]
    pub fn open_paths(
        &mut self,
        mut abs_paths: Vec<PathBuf>,
        visible: bool,
        cx: &mut ViewContext<Self>,
    ) -> Task<Vec<Option<Result<Box<dyn ItemHandle>, anyhow::Error>>>> {
        log::info!("open paths {abs_paths:?}");

        let fs = self.app_state.fs.clone();

        // Sort the paths to ensure we add worktrees for parents before their children.
        abs_paths.sort_unstable();
        cx.spawn(move |this, mut cx| async move {
            let mut tasks = Vec::with_capacity(abs_paths.len());
            for abs_path in &abs_paths {
                let project_path = match this
                    .update(&mut cx, |this, cx| {
                        Workspace::project_path_for_path(
                            this.project.clone(),
                            abs_path,
                            visible,
                            cx,
                        )
                    })
                    .log_err()
                {
                    Some(project_path) => project_path.await.log_err(),
                    None => None,
                };

                let this = this.clone();
                let abs_path = abs_path.clone();
                let fs = fs.clone();
                let task = cx.spawn(move |mut cx| async move {
                    let (worktree, project_path) = project_path?;
                    if fs.is_file(&abs_path).await {
                        Some(
                            this.update(&mut cx, |this, cx| {
                                this.open_path(project_path, None, true, cx)
                            })
                            .log_err()?
                            .await,
                        )
                    } else {
                        this.update(&mut cx, |workspace, cx| {
                            let worktree = worktree.read(cx);
                            let worktree_abs_path = worktree.abs_path();
                            let entry_id = if abs_path == worktree_abs_path.as_ref() {
                                worktree.root_entry()
                            } else {
                                abs_path
                                    .strip_prefix(worktree_abs_path.as_ref())
                                    .ok()
                                    .and_then(|relative_path| {
                                        worktree.entry_for_path(relative_path)
                                    })
                            }
                            .map(|entry| entry.id);
                            if let Some(entry_id) = entry_id {
                                workspace.project.update(cx, |_, cx| {
                                    cx.emit(project2::Event::ActiveEntryChanged(Some(entry_id)));
                                })
                            }
                        })
                        .log_err()?;
                        None
                    }
                });
                tasks.push(task);
            }

            futures::future::join_all(tasks).await
        })
    }

    //     fn add_folder_to_project(&mut self, _: &AddFolderToProject, cx: &mut ViewContext<Self>) {
    //         let mut paths = cx.prompt_for_paths(PathPromptOptions {
    //             files: false,
    //             directories: true,
    //             multiple: true,
    //         });
    //         cx.spawn(|this, mut cx| async move {
    //             if let Some(paths) = paths.recv().await.flatten() {
    //                 let results = this
    //                     .update(&mut cx, |this, cx| this.open_paths(paths, true, cx))?
    //                     .await;
    //                 for result in results.into_iter().flatten() {
    //                     result.log_err();
    //                 }
    //             }
    //             anyhow::Ok(())
    //         })
    //         .detach_and_log_err(cx);
    //     }

    fn project_path_for_path(
        project: Model<Project>,
        abs_path: &Path,
        visible: bool,
        cx: &mut AppContext,
    ) -> Task<Result<(Model<Worktree>, ProjectPath)>> {
        let entry = project.update(cx, |project, cx| {
            project.find_or_create_local_worktree(abs_path, visible, cx)
        });
        cx.spawn(|mut cx| async move {
            let (worktree, path) = entry.await?;
            let worktree_id = worktree.update(&mut cx, |t, _| t.id())?;
            Ok((
                worktree,
                ProjectPath {
                    worktree_id,
                    path: path.into(),
                },
            ))
        })
    }

    pub fn items<'a>(
        &'a self,
        cx: &'a AppContext,
    ) -> impl 'a + Iterator<Item = &Box<dyn ItemHandle>> {
        self.panes.iter().flat_map(|pane| pane.read(cx).items())
    }

    //     pub fn item_of_type<T: Item>(&self, cx: &AppContext) -> Option<View<T>> {
    //         self.items_of_type(cx).max_by_key(|item| item.id())
    //     }

    //     pub fn items_of_type<'a, T: Item>(
    //         &'a self,
    //         cx: &'a AppContext,
    //     ) -> impl 'a + Iterator<Item = View<T>> {
    //         self.panes
    //             .iter()
    //             .flat_map(|pane| pane.read(cx).items_of_type())
    //     }

    pub fn active_item(&self, cx: &AppContext) -> Option<Box<dyn ItemHandle>> {
        self.active_pane().read(cx).active_item()
    }

    fn active_project_path(&self, cx: &ViewContext<Self>) -> Option<ProjectPath> {
        self.active_item(cx).and_then(|item| item.project_path(cx))
    }

    pub fn save_active_item(
        &mut self,
        save_intent: SaveIntent,
        cx: &mut ViewContext<Self>,
    ) -> Task<Result<()>> {
        let project = self.project.clone();
        let pane = self.active_pane();
        let item_ix = pane.read(cx).active_item_index();
        let item = pane.read(cx).active_item();
        let pane = pane.downgrade();

        cx.spawn(|_, mut cx| async move {
            if let Some(item) = item {
                Pane::save_item(project, &pane, item_ix, item.as_ref(), save_intent, &mut cx)
                    .await
                    .map(|_| ())
            } else {
                Ok(())
            }
        })
    }

    //     pub fn close_inactive_items_and_panes(
    //         &mut self,
    //         _: &CloseInactiveTabsAndPanes,
    //         cx: &mut ViewContext<Self>,
    //     ) -> Option<Task<Result<()>>> {
    //         self.close_all_internal(true, SaveIntent::Close, cx)
    //     }

    //     pub fn close_all_items_and_panes(
    //         &mut self,
    //         action: &CloseAllItemsAndPanes,
    //         cx: &mut ViewContext<Self>,
    //     ) -> Option<Task<Result<()>>> {
    //         self.close_all_internal(false, action.save_intent.unwrap_or(SaveIntent::Close), cx)
    //     }

    //     fn close_all_internal(
    //         &mut self,
    //         retain_active_pane: bool,
    //         save_intent: SaveIntent,
    //         cx: &mut ViewContext<Self>,
    //     ) -> Option<Task<Result<()>>> {
    //         let current_pane = self.active_pane();

    //         let mut tasks = Vec::new();

    //         if retain_active_pane {
    //             if let Some(current_pane_close) = current_pane.update(cx, |pane, cx| {
    //                 pane.close_inactive_items(&CloseInactiveItems, cx)
    //             }) {
    //                 tasks.push(current_pane_close);
    //             };
    //         }

    //         for pane in self.panes() {
    //             if retain_active_pane && pane.id() == current_pane.id() {
    //                 continue;
    //             }

    //             if let Some(close_pane_items) = pane.update(cx, |pane: &mut Pane, cx| {
    //                 pane.close_all_items(
    //                     &CloseAllItems {
    //                         save_intent: Some(save_intent),
    //                     },
    //                     cx,
    //                 )
    //             }) {
    //                 tasks.push(close_pane_items)
    //             }
    //         }

    //         if tasks.is_empty() {
    //             None
    //         } else {
    //             Some(cx.spawn(|_, _| async move {
    //                 for task in tasks {
    //                     task.await?
    //                 }
    //                 Ok(())
    //             }))
    //         }
    //     }

    pub fn toggle_dock(&mut self, dock_side: DockPosition, cx: &mut ViewContext<Self>) {
        let dock = match dock_side {
            DockPosition::Left => &self.left_dock,
            DockPosition::Bottom => &self.bottom_dock,
            DockPosition::Right => &self.right_dock,
        };
        let mut focus_center = false;
        let mut reveal_dock = false;
        dock.update(cx, |dock, cx| {
            let other_is_zoomed = self.zoomed.is_some() && self.zoomed_position != Some(dock_side);
            let was_visible = dock.is_open() && !other_is_zoomed;
            dock.set_open(!was_visible, cx);

            if let Some(active_panel) = dock.active_panel() {
                if was_visible {
                    if active_panel.has_focus(cx) {
                        focus_center = true;
                    }
                } else {
                    let focus_handle = &active_panel.focus_handle(cx);
                    cx.focus(focus_handle);
                    reveal_dock = true;
                }
            }
        });

        if reveal_dock {
            self.dismiss_zoomed_items_to_reveal(Some(dock_side), cx);
        }

        if focus_center {
            cx.focus(&self.focus_handle);
        }

        cx.notify();
        self.serialize_workspace(cx);
    }

    pub fn close_all_docks(&mut self, cx: &mut ViewContext<Self>) {
        let docks = [&self.left_dock, &self.bottom_dock, &self.right_dock];

        for dock in docks {
            dock.update(cx, |dock, cx| {
                dock.set_open(false, cx);
            });
        }

        // todo!("focus")
        // cx.focus_self();
        cx.notify();
        self.serialize_workspace(cx);
    }

    //     /// Transfer focus to the panel of the given type.
    //     pub fn focus_panel<T: Panel>(&mut self, cx: &mut ViewContext<Self>) -> Option<View<T>> {
    //         self.focus_or_unfocus_panel::<T>(cx, |_, _| true)?
    //             .as_any()
    //             .clone()
    //             .downcast()
    //     }

    //     /// Focus the panel of the given type if it isn't already focused. If it is
    //     /// already focused, then transfer focus back to the workspace center.
    //     pub fn toggle_panel_focus<T: Panel>(&mut self, cx: &mut ViewContext<Self>) {
    //         self.focus_or_unfocus_panel::<T>(cx, |panel, cx| !panel.has_focus(cx));
    //     }

    //     /// Focus or unfocus the given panel type, depending on the given callback.
    //     fn focus_or_unfocus_panel<T: Panel>(
    //         &mut self,
    //         cx: &mut ViewContext<Self>,
    //         should_focus: impl Fn(&dyn PanelHandle, &mut ViewContext<Dock>) -> bool,
    //     ) -> Option<Rc<dyn PanelHandle>> {
    //         for dock in [&self.left_dock, &self.bottom_dock, &self.right_dock] {
    //             if let Some(panel_index) = dock.read(cx).panel_index_for_type::<T>() {
    //                 let mut focus_center = false;
    //                 let mut reveal_dock = false;
    //                 let panel = dock.update(cx, |dock, cx| {
    //                     dock.activate_panel(panel_index, cx);

    //                     let panel = dock.active_panel().cloned();
    //                     if let Some(panel) = panel.as_ref() {
    //                         if should_focus(&**panel, cx) {
    //                             dock.set_open(true, cx);
    //                             cx.focus(panel.as_any());
    //                             reveal_dock = true;
    //                         } else {
    //                             // if panel.is_zoomed(cx) {
    //                             //     dock.set_open(false, cx);
    //                             // }
    //                             focus_center = true;
    //                         }
    //                     }
    //                     panel
    //                 });

    //                 if focus_center {
    //                     cx.focus_self();
    //                 }

    //                 self.serialize_workspace(cx);
    //                 cx.notify();
    //                 return panel;
    //             }
    //         }
    //         None
    //     }

    //     pub fn panel<T: Panel>(&self, cx: &WindowContext) -> Option<View<T>> {
    //         for dock in [&self.left_dock, &self.bottom_dock, &self.right_dock] {
    //             let dock = dock.read(cx);
    //             if let Some(panel) = dock.panel::<T>() {
    //                 return Some(panel);
    //             }
    //         }
    //         None
    //     }

    fn zoom_out(&mut self, cx: &mut ViewContext<Self>) {
        for pane in &self.panes {
            pane.update(cx, |pane, cx| pane.set_zoomed(false, cx));
        }

        self.left_dock.update(cx, |dock, cx| dock.zoom_out(cx));
        self.bottom_dock.update(cx, |dock, cx| dock.zoom_out(cx));
        self.right_dock.update(cx, |dock, cx| dock.zoom_out(cx));
        self.zoomed = None;
        self.zoomed_position = None;

        cx.notify();
    }

    //     #[cfg(any(test, feature = "test-support"))]
    //     pub fn zoomed_view(&self, cx: &AppContext) -> Option<AnyViewHandle> {
    //         self.zoomed.and_then(|view| view.upgrade(cx))
    //     }

    fn dismiss_zoomed_items_to_reveal(
        &mut self,
        dock_to_reveal: Option<DockPosition>,
        cx: &mut ViewContext<Self>,
    ) {
        // If a center pane is zoomed, unzoom it.
        for pane in &self.panes {
            if pane != &self.active_pane || dock_to_reveal.is_some() {
                pane.update(cx, |pane, cx| pane.set_zoomed(false, cx));
            }
        }

        // If another dock is zoomed, hide it.
        let mut focus_center = false;
        for dock in [&self.left_dock, &self.right_dock, &self.bottom_dock] {
            dock.update(cx, |dock, cx| {
                if Some(dock.position()) != dock_to_reveal {
                    if let Some(panel) = dock.active_panel() {
                        if panel.is_zoomed(cx) {
                            focus_center |= panel.has_focus(cx);
                            dock.set_open(false, cx);
                        }
                    }
                }
            });
        }

        if focus_center {
            cx.focus(&self.focus_handle);
        }

        if self.zoomed_position != dock_to_reveal {
            self.zoomed = None;
            self.zoomed_position = None;
        }

        cx.notify();
    }

    fn add_pane(&mut self, cx: &mut ViewContext<Self>) -> View<Pane> {
        let pane = cx.build_view(|cx| {
            Pane::new(
                self.weak_handle(),
                self.project.clone(),
                self.pane_history_timestamp.clone(),
                cx,
            )
        });
        cx.subscribe(&pane, Self::handle_pane_event).detach();
        self.panes.push(pane.clone());
        // todo!()
        // cx.focus(&pane);
        cx.emit(Event::PaneAdded(pane.clone()));
        pane
    }

    //     pub fn add_item_to_center(
    //         &mut self,
    //         item: Box<dyn ItemHandle>,
    //         cx: &mut ViewContext<Self>,
    //     ) -> bool {
    //         if let Some(center_pane) = self.last_active_center_pane.clone() {
    //             if let Some(center_pane) = center_pane.upgrade(cx) {
    //                 center_pane.update(cx, |pane, cx| pane.add_item(item, true, true, None, cx));
    //                 true
    //             } else {
    //                 false
    //             }
    //         } else {
    //             false
    //         }
    //     }

    pub fn add_item(&mut self, item: Box<dyn ItemHandle>, cx: &mut ViewContext<Self>) {
        self.active_pane
            .update(cx, |pane, cx| pane.add_item(item, true, true, None, cx));
    }

    pub fn split_item(
        &mut self,
        split_direction: SplitDirection,
        item: Box<dyn ItemHandle>,
        cx: &mut ViewContext<Self>,
    ) {
        let new_pane = self.split_pane(self.active_pane.clone(), split_direction, cx);
        new_pane.update(cx, move |new_pane, cx| {
            new_pane.add_item(item, true, true, None, cx)
        })
    }

    //     pub fn open_abs_path(
    //         &mut self,
    //         abs_path: PathBuf,
    //         visible: bool,
    //         cx: &mut ViewContext<Self>,
    //     ) -> Task<anyhow::Result<Box<dyn ItemHandle>>> {
    //         cx.spawn(|workspace, mut cx| async move {
    //             let open_paths_task_result = workspace
    //                 .update(&mut cx, |workspace, cx| {
    //                     workspace.open_paths(vec![abs_path.clone()], visible, cx)
    //                 })
    //                 .with_context(|| format!("open abs path {abs_path:?} task spawn"))?
    //                 .await;
    //             anyhow::ensure!(
    //                 open_paths_task_result.len() == 1,
    //                 "open abs path {abs_path:?} task returned incorrect number of results"
    //             );
    //             match open_paths_task_result
    //                 .into_iter()
    //                 .next()
    //                 .expect("ensured single task result")
    //             {
    //                 Some(open_result) => {
    //                     open_result.with_context(|| format!("open abs path {abs_path:?} task join"))
    //                 }
    //                 None => anyhow::bail!("open abs path {abs_path:?} task returned None"),
    //             }
    //         })
    //     }

    //     pub fn split_abs_path(
    //         &mut self,
    //         abs_path: PathBuf,
    //         visible: bool,
    //         cx: &mut ViewContext<Self>,
    //     ) -> Task<anyhow::Result<Box<dyn ItemHandle>>> {
    //         let project_path_task =
    //             Workspace::project_path_for_path(self.project.clone(), &abs_path, visible, cx);
    //         cx.spawn(|this, mut cx| async move {
    //             let (_, path) = project_path_task.await?;
    //             this.update(&mut cx, |this, cx| this.split_path(path, cx))?
    //                 .await
    //         })
    //     }

    pub fn open_path(
        &mut self,
        path: impl Into<ProjectPath>,
        pane: Option<WeakView<Pane>>,
        focus_item: bool,
        cx: &mut ViewContext<Self>,
    ) -> Task<Result<Box<dyn ItemHandle>, anyhow::Error>> {
        let pane = pane.unwrap_or_else(|| {
            self.last_active_center_pane.clone().unwrap_or_else(|| {
                self.panes
                    .first()
                    .expect("There must be an active pane")
                    .downgrade()
            })
        });

        let task = self.load_path(path.into(), cx);
        cx.spawn(move |_, mut cx| async move {
            let (project_entry_id, build_item) = task.await?;
            pane.update(&mut cx, |pane, cx| {
                pane.open_item(project_entry_id, focus_item, cx, build_item)
            })
        })
    }

    //     pub fn split_path(
    //         &mut self,
    //         path: impl Into<ProjectPath>,
    //         cx: &mut ViewContext<Self>,
    //     ) -> Task<Result<Box<dyn ItemHandle>, anyhow::Error>> {
    //         let pane = self.last_active_center_pane.clone().unwrap_or_else(|| {
    //             self.panes
    //                 .first()
    //                 .expect("There must be an active pane")
    //                 .downgrade()
    //         });

    //         if let Member::Pane(center_pane) = &self.center.root {
    //             if center_pane.read(cx).items_len() == 0 {
    //                 return self.open_path(path, Some(pane), true, cx);
    //             }
    //         }

    //         let task = self.load_path(path.into(), cx);
    //         cx.spawn(|this, mut cx| async move {
    //             let (project_entry_id, build_item) = task.await?;
    //             this.update(&mut cx, move |this, cx| -> Option<_> {
    //                 let pane = pane.upgrade(cx)?;
    //                 let new_pane = this.split_pane(pane, SplitDirection::Right, cx);
    //                 new_pane.update(cx, |new_pane, cx| {
    //                     Some(new_pane.open_item(project_entry_id, true, cx, build_item))
    //                 })
    //             })
    //             .map(|option| option.ok_or_else(|| anyhow!("pane was dropped")))?
    //         })
    //     }

    pub(crate) fn load_path(
        &mut self,
        path: ProjectPath,
        cx: &mut ViewContext<Self>,
    ) -> Task<
        Result<(
            ProjectEntryId,
            impl 'static + Send + FnOnce(&mut ViewContext<Pane>) -> Box<dyn ItemHandle>,
        )>,
    > {
        let project = self.project().clone();
        let project_item = project.update(cx, |project, cx| project.open_path(path, cx));
        cx.spawn(|_, mut cx| async move {
            let (project_entry_id, project_item) = project_item.await?;
            let build_item = cx.update(|_, cx| {
                cx.default_global::<ProjectItemBuilders>()
                    .get(&project_item.entity_type())
                    .ok_or_else(|| anyhow!("no item builder for project item"))
                    .cloned()
            })??;
            let build_item =
                move |cx: &mut ViewContext<Pane>| build_item(project, project_item, cx);
            Ok((project_entry_id, build_item))
        })
    }

    pub fn open_project_item<T>(
        &mut self,
        project_item: Model<T::Item>,
        cx: &mut ViewContext<Self>,
    ) -> View<T>
    where
        T: ProjectItem,
    {
        use project2::Item as _;

        let entry_id = project_item.read(cx).entry_id(cx);
        if let Some(item) = entry_id
            .and_then(|entry_id| self.active_pane().read(cx).item_for_entry(entry_id, cx))
            .and_then(|item| item.downcast())
        {
            self.activate_item(&item, cx);
            return item;
        }

        let item =
            cx.build_view(|cx| T::for_project_item(self.project().clone(), project_item, cx));
        self.add_item(Box::new(item.clone()), cx);
        item
    }

    pub fn split_project_item<T>(
        &mut self,
        project_item: Model<T::Item>,
        cx: &mut ViewContext<Self>,
    ) -> View<T>
    where
        T: ProjectItem,
    {
        use project2::Item as _;

        let entry_id = project_item.read(cx).entry_id(cx);
        if let Some(item) = entry_id
            .and_then(|entry_id| self.active_pane().read(cx).item_for_entry(entry_id, cx))
            .and_then(|item| item.downcast())
        {
            self.activate_item(&item, cx);
            return item;
        }

        let item =
            cx.build_view(|cx| T::for_project_item(self.project().clone(), project_item, cx));
        self.split_item(SplitDirection::Right, Box::new(item.clone()), cx);
        item
    }

    //     pub fn open_shared_screen(&mut self, peer_id: PeerId, cx: &mut ViewContext<Self>) {
    //         if let Some(shared_screen) = self.shared_screen_for_peer(peer_id, &self.active_pane, cx) {
    //             self.active_pane.update(cx, |pane, cx| {
    //                 pane.add_item(Box::new(shared_screen), false, true, None, cx)
    //             });
    //         }
    //     }

    pub fn activate_item(&mut self, item: &dyn ItemHandle, cx: &mut ViewContext<Self>) -> bool {
        let result = self.panes.iter().find_map(|pane| {
            pane.read(cx)
                .index_for_item(item)
                .map(|ix| (pane.clone(), ix))
        });
        if let Some((pane, ix)) = result {
            pane.update(cx, |pane, cx| pane.activate_item(ix, true, true, cx));
            true
        } else {
            false
        }
    }

    //     fn activate_pane_at_index(&mut self, action: &ActivatePane, cx: &mut ViewContext<Self>) {
    //         let panes = self.center.panes();
    //         if let Some(pane) = panes.get(action.0).map(|p| (*p).clone()) {
    //             cx.focus(&pane);
    //         } else {
    //             self.split_and_clone(self.active_pane.clone(), SplitDirection::Right, cx);
    //         }
    //     }

    //     pub fn activate_next_pane(&mut self, cx: &mut ViewContext<Self>) {
    //         let panes = self.center.panes();
    //         if let Some(ix) = panes.iter().position(|pane| **pane == self.active_pane) {
    //             let next_ix = (ix + 1) % panes.len();
    //             let next_pane = panes[next_ix].clone();
    //             cx.focus(&next_pane);
    //         }
    //     }

    //     pub fn activate_previous_pane(&mut self, cx: &mut ViewContext<Self>) {
    //         let panes = self.center.panes();
    //         if let Some(ix) = panes.iter().position(|pane| **pane == self.active_pane) {
    //             let prev_ix = cmp::min(ix.wrapping_sub(1), panes.len() - 1);
    //             let prev_pane = panes[prev_ix].clone();
    //             cx.focus(&prev_pane);
    //         }
    //     }

    //     pub fn activate_pane_in_direction(
    //         &mut self,
    //         direction: SplitDirection,
    //         cx: &mut ViewContext<Self>,
    //     ) {
    //         if let Some(pane) = self.find_pane_in_direction(direction, cx) {
    //             cx.focus(pane);
    //         }
    //     }

    //     pub fn swap_pane_in_direction(
    //         &mut self,
    //         direction: SplitDirection,
    //         cx: &mut ViewContext<Self>,
    //     ) {
    //         if let Some(to) = self
    //             .find_pane_in_direction(direction, cx)
    //             .map(|pane| pane.clone())
    //         {
    //             self.center.swap(&self.active_pane.clone(), &to);
    //             cx.notify();
    //         }
    //     }

    //     fn find_pane_in_direction(
    //         &mut self,
    //         direction: SplitDirection,
    //         cx: &mut ViewContext<Self>,
    //     ) -> Option<&View<Pane>> {
    //         let Some(bounding_box) = self.center.bounding_box_for_pane(&self.active_pane) else {
    //             return None;
    //         };
    //         let cursor = self.active_pane.read(cx).pixel_position_of_cursor(cx);
    //         let center = match cursor {
    //             Some(cursor) if bounding_box.contains_point(cursor) => cursor,
    //             _ => bounding_box.center(),
    //         };

    //         let distance_to_next = theme::current(cx).workspace.pane_divider.width + 1.;

    //         let target = match direction {
    //             SplitDirection::Left => vec2f(bounding_box.origin_x() - distance_to_next, center.y()),
    //             SplitDirection::Right => vec2f(bounding_box.max_x() + distance_to_next, center.y()),
    //             SplitDirection::Up => vec2f(center.x(), bounding_box.origin_y() - distance_to_next),
    //             SplitDirection::Down => vec2f(center.x(), bounding_box.max_y() + distance_to_next),
    //         };
    //         self.center.pane_at_pixel_position(target)
    //     }

    fn handle_pane_focused(&mut self, pane: View<Pane>, cx: &mut ViewContext<Self>) {
        if self.active_pane != pane {
            self.active_pane = pane.clone();
            self.status_bar.update(cx, |status_bar, cx| {
                status_bar.set_active_pane(&self.active_pane, cx);
            });
            self.active_item_path_changed(cx);
            self.last_active_center_pane = Some(pane.downgrade());
        }

        self.dismiss_zoomed_items_to_reveal(None, cx);
        if pane.read(cx).is_zoomed() {
            self.zoomed = Some(pane.downgrade().into());
        } else {
            self.zoomed = None;
        }
        self.zoomed_position = None;
        self.update_active_view_for_followers(cx);

        cx.notify();
    }

    fn handle_pane_event(
        &mut self,
        pane: View<Pane>,
        event: &pane::Event,
        cx: &mut ViewContext<Self>,
    ) {
        match event {
            pane::Event::AddItem { item } => item.added_to_pane(self, pane, cx),
            pane::Event::Split(direction) => {
                self.split_and_clone(pane, *direction, cx);
            }
            pane::Event::Remove => self.remove_pane(pane, cx),
            pane::Event::ActivateItem { local } => {
                if *local {
                    self.unfollow(&pane, cx);
                }
                if &pane == self.active_pane() {
                    self.active_item_path_changed(cx);
                }
            }
            pane::Event::ChangeItemTitle => {
                if pane == self.active_pane {
                    self.active_item_path_changed(cx);
                }
                self.update_window_edited(cx);
            }
            pane::Event::RemoveItem { item_id } => {
                self.update_window_edited(cx);
                if let hash_map::Entry::Occupied(entry) = self.panes_by_item.entry(*item_id) {
                    if entry.get().entity_id() == pane.entity_id() {
                        entry.remove();
                    }
                }
            }
            pane::Event::Focus => {
                self.handle_pane_focused(pane.clone(), cx);
            }
            pane::Event::ZoomIn => {
                if pane == self.active_pane {
                    pane.update(cx, |pane, cx| pane.set_zoomed(true, cx));
                    if pane.read(cx).has_focus(cx) {
                        self.zoomed = Some(pane.downgrade().into());
                        self.zoomed_position = None;
                    }
                    cx.notify();
                }
            }
            pane::Event::ZoomOut => {
                pane.update(cx, |pane, cx| pane.set_zoomed(false, cx));
                if self.zoomed_position.is_none() {
                    self.zoomed = None;
                }
                cx.notify();
            }
        }

        self.serialize_workspace(cx);
    }

    pub fn split_pane(
        &mut self,
        pane_to_split: View<Pane>,
        split_direction: SplitDirection,
        cx: &mut ViewContext<Self>,
    ) -> View<Pane> {
        let new_pane = self.add_pane(cx);
        self.center
            .split(&pane_to_split, &new_pane, split_direction)
            .unwrap();
        cx.notify();
        new_pane
    }

    pub fn split_and_clone(
        &mut self,
        pane: View<Pane>,
        direction: SplitDirection,
        cx: &mut ViewContext<Self>,
    ) -> Option<View<Pane>> {
        let item = pane.read(cx).active_item()?;
        let maybe_pane_handle = if let Some(clone) = item.clone_on_split(self.database_id(), cx) {
            let new_pane = self.add_pane(cx);
            new_pane.update(cx, |pane, cx| pane.add_item(clone, true, true, None, cx));
            self.center.split(&pane, &new_pane, direction).unwrap();
            Some(new_pane)
        } else {
            None
        };
        cx.notify();
        maybe_pane_handle
    }

    pub fn split_pane_with_item(
        &mut self,
        pane_to_split: WeakView<Pane>,
        split_direction: SplitDirection,
        from: WeakView<Pane>,
        item_id_to_move: EntityId,
        cx: &mut ViewContext<Self>,
    ) {
        let Some(pane_to_split) = pane_to_split.upgrade() else {
            return;
        };
        let Some(from) = from.upgrade() else {
            return;
        };

        let new_pane = self.add_pane(cx);
        self.move_item(from.clone(), new_pane.clone(), item_id_to_move, 0, cx);
        self.center
            .split(&pane_to_split, &new_pane, split_direction)
            .unwrap();
        cx.notify();
    }

    pub fn split_pane_with_project_entry(
        &mut self,
        pane_to_split: WeakView<Pane>,
        split_direction: SplitDirection,
        project_entry: ProjectEntryId,
        cx: &mut ViewContext<Self>,
    ) -> Option<Task<Result<()>>> {
        let pane_to_split = pane_to_split.upgrade()?;
        let new_pane = self.add_pane(cx);
        self.center
            .split(&pane_to_split, &new_pane, split_direction)
            .unwrap();

        let path = self.project.read(cx).path_for_entry(project_entry, cx)?;
        let task = self.open_path(path, Some(new_pane.downgrade()), true, cx);
        Some(cx.foreground_executor().spawn(async move {
            task.await?;
            Ok(())
        }))
    }

    pub fn move_item(
        &mut self,
        source: View<Pane>,
        destination: View<Pane>,
        item_id_to_move: EntityId,
        destination_index: usize,
        cx: &mut ViewContext<Self>,
    ) {
        let item_to_move = source
            .read(cx)
            .items()
            .enumerate()
            .find(|(_, item_handle)| item_handle.id() == item_id_to_move);

        if item_to_move.is_none() {
            log::warn!("Tried to move item handle which was not in `from` pane. Maybe tab was closed during drop");
            return;
        }
        let (item_ix, item_handle) = item_to_move.unwrap();
        let item_handle = item_handle.clone();

        if source != destination {
            // Close item from previous pane
            source.update(cx, |source, cx| {
                source.remove_item(item_ix, false, cx);
            });
        }

        // This automatically removes duplicate items in the pane
        destination.update(cx, |destination, cx| {
            destination.add_item(item_handle, true, true, Some(destination_index), cx);
            destination.focus(cx)
        });
    }

    fn remove_pane(&mut self, pane: View<Pane>, cx: &mut ViewContext<Self>) {
        if self.center.remove(&pane).unwrap() {
            self.force_remove_pane(&pane, cx);
            self.unfollow(&pane, cx);
            self.last_leaders_by_pane.remove(&pane.downgrade());
            for removed_item in pane.read(cx).items() {
                self.panes_by_item.remove(&removed_item.id());
            }

            cx.notify();
        } else {
            self.active_item_path_changed(cx);
        }
    }

    pub fn panes(&self) -> &[View<Pane>] {
        &self.panes
    }

    pub fn active_pane(&self) -> &View<Pane> {
        &self.active_pane
    }

    fn collaborator_left(&mut self, peer_id: PeerId, cx: &mut ViewContext<Self>) {
        self.follower_states.retain(|_, state| {
            if state.leader_id == peer_id {
                for item in state.items_by_leader_view_id.values() {
                    item.set_leader_peer_id(None, cx);
                }
                false
            } else {
                true
            }
        });
        cx.notify();
    }

    //     fn start_following(
    //         &mut self,
    //         leader_id: PeerId,
    //         cx: &mut ViewContext<Self>,
    //     ) -> Option<Task<Result<()>>> {
    //         let pane = self.active_pane().clone();

    //         self.last_leaders_by_pane
    //             .insert(pane.downgrade(), leader_id);
    //         self.unfollow(&pane, cx);
    //         self.follower_states.insert(
    //             pane.clone(),
    //             FollowerState {
    //                 leader_id,
    //                 active_view_id: None,
    //                 items_by_leader_view_id: Default::default(),
    //             },
    //         );
    //         cx.notify();

    //         let room_id = self.active_call()?.read(cx).room()?.read(cx).id();
    //         let project_id = self.project.read(cx).remote_id();
    //         let request = self.app_state.client.request(proto::Follow {
    //             room_id,
    //             project_id,
    //             leader_id: Some(leader_id),
    //         });

    //         Some(cx.spawn(|this, mut cx| async move {
    //             let response = request.await?;
    //             this.update(&mut cx, |this, _| {
    //                 let state = this
    //                     .follower_states
    //                     .get_mut(&pane)
    //                     .ok_or_else(|| anyhow!("following interrupted"))?;
    //                 state.active_view_id = if let Some(active_view_id) = response.active_view_id {
    //                     Some(ViewId::from_proto(active_view_id)?)
    //                 } else {
    //                     None
    //                 };
    //                 Ok::<_, anyhow::Error>(())
    //             })??;
    //             Self::add_views_from_leader(
    //                 this.clone(),
    //                 leader_id,
    //                 vec![pane],
    //                 response.views,
    //                 &mut cx,
    //             )
    //             .await?;
    //             this.update(&mut cx, |this, cx| this.leader_updated(leader_id, cx))?;
    //             Ok(())
    //         }))
    //     }

    //     pub fn follow_next_collaborator(
    //         &mut self,
    //         _: &FollowNextCollaborator,
    //         cx: &mut ViewContext<Self>,
    //     ) -> Option<Task<Result<()>>> {
    //         let collaborators = self.project.read(cx).collaborators();
    //         let next_leader_id = if let Some(leader_id) = self.leader_for_pane(&self.active_pane) {
    //             let mut collaborators = collaborators.keys().copied();
    //             for peer_id in collaborators.by_ref() {
    //                 if peer_id == leader_id {
    //                     break;
    //                 }
    //             }
    //             collaborators.next()
    //         } else if let Some(last_leader_id) =
    //             self.last_leaders_by_pane.get(&self.active_pane.downgrade())
    //         {
    //             if collaborators.contains_key(last_leader_id) {
    //                 Some(*last_leader_id)
    //             } else {
    //                 None
    //             }
    //         } else {
    //             None
    //         };

    //         let pane = self.active_pane.clone();
    //         let Some(leader_id) = next_leader_id.or_else(|| collaborators.keys().copied().next())
    //         else {
    //             return None;
    //         };
    //         if Some(leader_id) == self.unfollow(&pane, cx) {
    //             return None;
    //         }
    //         self.follow(leader_id, cx)
    //     }

    //     pub fn follow(
    //         &mut self,
    //         leader_id: PeerId,
    //         cx: &mut ViewContext<Self>,
    //     ) -> Option<Task<Result<()>>> {
    //         let room = ActiveCall::global(cx).read(cx).room()?.read(cx);
    //         let project = self.project.read(cx);

    //         let Some(remote_participant) = room.remote_participant_for_peer_id(leader_id) else {
    //             return None;
    //         };

    //         let other_project_id = match remote_participant.location {
    //             call::ParticipantLocation::External => None,
    //             call::ParticipantLocation::UnsharedProject => None,
    //             call::ParticipantLocation::SharedProject { project_id } => {
    //                 if Some(project_id) == project.remote_id() {
    //                     None
    //                 } else {
    //                     Some(project_id)
    //                 }
    //             }
    //         };

    //         // if they are active in another project, follow there.
    //         if let Some(project_id) = other_project_id {
    //             let app_state = self.app_state.clone();
    //             return Some(crate::join_remote_project(
    //                 project_id,
    //                 remote_participant.user.id,
    //                 app_state,
    //                 cx,
    //             ));
    //         }

    //         // if you're already following, find the right pane and focus it.
    //         for (pane, state) in &self.follower_states {
    //             if leader_id == state.leader_id {
    //                 cx.focus(pane);
    //                 return None;
    //             }
    //         }

    //         // Otherwise, follow.
    //         self.start_following(leader_id, cx)
    //     }

    pub fn unfollow(&mut self, pane: &View<Pane>, cx: &mut ViewContext<Self>) -> Option<PeerId> {
        let state = self.follower_states.remove(pane)?;
        let leader_id = state.leader_id;
        for (_, item) in state.items_by_leader_view_id {
            item.set_leader_peer_id(None, cx);
        }

        if self
            .follower_states
            .values()
            .all(|state| state.leader_id != state.leader_id)
        {
            let project_id = self.project.read(cx).remote_id();
            let room_id = self.active_call()?.read(cx).room()?.read(cx).id();
            self.app_state
                .client
                .send(proto::Unfollow {
                    room_id,
                    project_id,
                    leader_id: Some(leader_id),
                })
                .log_err();
        }

        cx.notify();
        Some(leader_id)
    }

    //     pub fn is_being_followed(&self, peer_id: PeerId) -> bool {
    //         self.follower_states
    //             .values()
    //             .any(|state| state.leader_id == peer_id)
    //     }

    fn render_titlebar(&self, cx: &mut ViewContext<Self>) -> impl Component<Self> {
        h_stack()
            .id("titlebar")
            .justify_between()
            .w_full()
            .h(rems(1.75))
            .bg(cx.theme().colors().title_bar_background)
            .when(
                !matches!(cx.window_bounds(), WindowBounds::Fullscreen),
                |s| s.pl_20(),
            )
            .on_click(|_, event, cx| {
                if event.up.click_count == 2 {
                    cx.zoom_window();
                }
            })
            .child(h_stack().child(Label::new("Left side titlebar item"))) // self.titlebar_item
            .child(h_stack().child(Label::new("Right side titlebar item")))
    }

    fn active_item_path_changed(&mut self, cx: &mut ViewContext<Self>) {
        let active_entry = self.active_project_path(cx);
        self.project
            .update(cx, |project, cx| project.set_active_path(active_entry, cx));
        self.update_window_title(cx);
    }

    fn update_window_title(&mut self, cx: &mut ViewContext<Self>) {
        let project = self.project().read(cx);
        let mut title = String::new();

        if let Some(path) = self.active_item(cx).and_then(|item| item.project_path(cx)) {
            let filename = path
                .path
                .file_name()
                .map(|s| s.to_string_lossy())
                .or_else(|| {
                    Some(Cow::Borrowed(
                        project
                            .worktree_for_id(path.worktree_id, cx)?
                            .read(cx)
                            .root_name(),
                    ))
                });

            if let Some(filename) = filename {
                title.push_str(filename.as_ref());
                title.push_str(" — ");
            }
        }

        for (i, name) in project.worktree_root_names(cx).enumerate() {
            if i > 0 {
                title.push_str(", ");
            }
            title.push_str(name);
        }

        if title.is_empty() {
            title = "empty project".to_string();
        }

        if project.is_remote() {
            title.push_str(" ↙");
        } else if project.is_shared() {
            title.push_str(" ↗");
        }

        // todo!()
        // cx.set_window_title(&title);
    }

    fn update_window_edited(&mut self, cx: &mut ViewContext<Self>) {
        let is_edited = !self.project.read(cx).is_read_only()
            && self
                .items(cx)
                .any(|item| item.has_conflict(cx) || item.is_dirty(cx));
        if is_edited != self.window_edited {
            self.window_edited = is_edited;
            // todo!()
            // cx.set_window_edited(self.window_edited)
        }
    }

    //     fn render_disconnected_overlay(
    //         &self,
    //         cx: &mut ViewContext<Workspace>,
    //     ) -> Option<AnyElement<Workspace>> {
    //         if self.project.read(cx).is_read_only() {
    //             enum DisconnectedOverlay {}
    //             Some(
    //                 MouseEventHandler::new::<DisconnectedOverlay, _>(0, cx, |_, cx| {
    //                     let theme = &theme::current(cx);
    //                     Label::new(
    //                         "Your connection to the remote project has been lost.",
    //                         theme.workspace.disconnected_overlay.text.clone(),
    //                     )
    //                     .aligned()
    //                     .contained()
    //                     .with_style(theme.workspace.disconnected_overlay.container)
    //                 })
    //                 .with_cursor_style(CursorStyle::Arrow)
    //                 .capture_all()
    //                 .into_any_named("disconnected overlay"),
    //             )
    //         } else {
    //             None
    //         }
    //     }

    //     fn render_notifications(
    //         &self,
    //         theme: &theme::Workspace,
    //         cx: &AppContext,
    //     ) -> Option<AnyElement<Workspace>> {
    //         if self.notifications.is_empty() {
    //             None
    //         } else {
    //             Some(
    //                 Flex::column()
    //                     .with_children(self.notifications.iter().map(|(_, _, notification)| {
    //                         ChildView::new(notification.as_any(), cx)
    //                             .contained()
    //                             .with_style(theme.notification)
    //                     }))
    //                     .constrained()
    //                     .with_width(theme.notifications.width)
    //                     .contained()
    //                     .with_style(theme.notifications.container)
    //                     .aligned()
    //                     .bottom()
    //                     .right()
    //                     .into_any(),
    //             )
    //         }
    //     }

    //     // RPC handlers

    fn handle_follow(
        &mut self,
        _follower_project_id: Option<u64>,
        _cx: &mut ViewContext<Self>,
    ) -> proto::FollowResponse {
        todo!()

        //     let client = &self.app_state.client;
        //     let project_id = self.project.read(cx).remote_id();

        //     let active_view_id = self.active_item(cx).and_then(|i| {
        //         Some(
        //             i.to_followable_item_handle(cx)?
        //                 .remote_id(client, cx)?
        //                 .to_proto(),
        //         )
        //     });

        //     cx.notify();

        //     self.last_active_view_id = active_view_id.clone();
        //     proto::FollowResponse {
        //         active_view_id,
        //         views: self
        //             .panes()
        //             .iter()
        //             .flat_map(|pane| {
        //                 let leader_id = self.leader_for_pane(pane);
        //                 pane.read(cx).items().filter_map({
        //                     let cx = &cx;
        //                     move |item| {
        //                         let item = item.to_followable_item_handle(cx)?;
        //                         if (project_id.is_none() || project_id != follower_project_id)
        //                             && item.is_project_item(cx)
        //                         {
        //                             return None;
        //                         }
        //                         let id = item.remote_id(client, cx)?.to_proto();
        //                         let variant = item.to_state_proto(cx)?;
        //                         Some(proto::View {
        //                             id: Some(id),
        //                             leader_id,
        //                             variant: Some(variant),
        //                         })
        //                     }
        //                 })
        //             })
        //             .collect(),
        //     }
    }

    fn handle_update_followers(
        &mut self,
        leader_id: PeerId,
        message: proto::UpdateFollowers,
        _cx: &mut ViewContext<Self>,
    ) {
        self.leader_updates_tx
            .unbounded_send((leader_id, message))
            .ok();
    }

    async fn process_leader_update(
        this: &WeakView<Self>,
        leader_id: PeerId,
        update: proto::UpdateFollowers,
        cx: &mut AsyncWindowContext,
    ) -> Result<()> {
        match update.variant.ok_or_else(|| anyhow!("invalid update"))? {
            proto::update_followers::Variant::UpdateActiveView(update_active_view) => {
                this.update(cx, |this, _| {
                    for (_, state) in &mut this.follower_states {
                        if state.leader_id == leader_id {
                            state.active_view_id =
                                if let Some(active_view_id) = update_active_view.id.clone() {
                                    Some(ViewId::from_proto(active_view_id)?)
                                } else {
                                    None
                                };
                        }
                    }
                    anyhow::Ok(())
                })??;
            }
            proto::update_followers::Variant::UpdateView(update_view) => {
                let variant = update_view
                    .variant
                    .ok_or_else(|| anyhow!("missing update view variant"))?;
                let id = update_view
                    .id
                    .ok_or_else(|| anyhow!("missing update view id"))?;
                let mut tasks = Vec::new();
                this.update(cx, |this, cx| {
                    let project = this.project.clone();
                    for (_, state) in &mut this.follower_states {
                        if state.leader_id == leader_id {
                            let view_id = ViewId::from_proto(id.clone())?;
                            if let Some(item) = state.items_by_leader_view_id.get(&view_id) {
                                tasks.push(item.apply_update_proto(&project, variant.clone(), cx));
                            }
                        }
                    }
                    anyhow::Ok(())
                })??;
                try_join_all(tasks).await.log_err();
            }
            proto::update_followers::Variant::CreateView(view) => {
                let panes = this.update(cx, |this, _| {
                    this.follower_states
                        .iter()
                        .filter_map(|(pane, state)| (state.leader_id == leader_id).then_some(pane))
                        .cloned()
                        .collect()
                })?;
                Self::add_views_from_leader(this.clone(), leader_id, panes, vec![view], cx).await?;
            }
        }
        this.update(cx, |this, cx| this.leader_updated(leader_id, cx))?;
        Ok(())
    }

    async fn add_views_from_leader(
        this: WeakView<Self>,
        leader_id: PeerId,
        panes: Vec<View<Pane>>,
        views: Vec<proto::View>,
        cx: &mut AsyncWindowContext,
    ) -> Result<()> {
        let this = this.upgrade().context("workspace dropped")?;

        let item_builders = cx.update(|_, cx| {
            cx.default_global::<FollowableItemBuilders>()
                .values()
                .map(|b| b.0)
                .collect::<Vec<_>>()
        })?;

        let mut item_tasks_by_pane = HashMap::default();
        for pane in panes {
            let mut item_tasks = Vec::new();
            let mut leader_view_ids = Vec::new();
            for view in &views {
                let Some(id) = &view.id else { continue };
                let id = ViewId::from_proto(id.clone())?;
                let mut variant = view.variant.clone();
                if variant.is_none() {
                    Err(anyhow!("missing view variant"))?;
                }
                for build_item in &item_builders {
                    let task = cx.update(|_, cx| {
                        build_item(pane.clone(), this.clone(), id, &mut variant, cx)
                    })?;
                    if let Some(task) = task {
                        item_tasks.push(task);
                        leader_view_ids.push(id);
                        break;
                    } else {
                        assert!(variant.is_some());
                    }
                }
            }

            item_tasks_by_pane.insert(pane, (item_tasks, leader_view_ids));
        }

        for (pane, (item_tasks, leader_view_ids)) in item_tasks_by_pane {
            let items = futures::future::try_join_all(item_tasks).await?;
            this.update(cx, |this, cx| {
                let state = this.follower_states.get_mut(&pane)?;
                for (id, item) in leader_view_ids.into_iter().zip(items) {
                    item.set_leader_peer_id(Some(leader_id), cx);
                    state.items_by_leader_view_id.insert(id, item);
                }

                Some(())
            })?;
        }
        Ok(())
    }

    fn update_active_view_for_followers(&mut self, cx: &mut ViewContext<Self>) {
        let mut is_project_item = true;
        let mut update = proto::UpdateActiveView::default();
        if self.active_pane.read(cx).has_focus(cx) {
            let item = self
                .active_item(cx)
                .and_then(|item| item.to_followable_item_handle(cx));
            if let Some(item) = item {
                is_project_item = item.is_project_item(cx);
                update = proto::UpdateActiveView {
                    id: item
                        .remote_id(&self.app_state.client, cx)
                        .map(|id| id.to_proto()),
                    leader_id: self.leader_for_pane(&self.active_pane),
                };
            }
        }

        if update.id != self.last_active_view_id {
            self.last_active_view_id = update.id.clone();
            self.update_followers(
                is_project_item,
                proto::update_followers::Variant::UpdateActiveView(update),
                cx,
            );
        }
    }

    fn update_followers(
        &self,
        project_only: bool,
        update: proto::update_followers::Variant,
        cx: &mut WindowContext,
    ) -> Option<()> {
        let project_id = if project_only {
            self.project.read(cx).remote_id()
        } else {
            None
        };
        self.app_state().workspace_store.update(cx, |store, cx| {
            store.update_followers(project_id, update, cx)
        })
    }

    pub fn leader_for_pane(&self, pane: &View<Pane>) -> Option<PeerId> {
        self.follower_states.get(pane).map(|state| state.leader_id)
    }

    fn leader_updated(&mut self, leader_id: PeerId, cx: &mut ViewContext<Self>) -> Option<()> {
        cx.notify();

        let call = self.active_call()?;
        let room = call.read(cx).room()?.read(cx);
        let participant = room.remote_participant_for_peer_id(leader_id)?;
        let mut items_to_activate = Vec::new();

        let leader_in_this_app;
        let leader_in_this_project;
        match participant.location {
            call2::ParticipantLocation::SharedProject { project_id } => {
                leader_in_this_app = true;
                leader_in_this_project = Some(project_id) == self.project.read(cx).remote_id();
            }
            call2::ParticipantLocation::UnsharedProject => {
                leader_in_this_app = true;
                leader_in_this_project = false;
            }
            call2::ParticipantLocation::External => {
                leader_in_this_app = false;
                leader_in_this_project = false;
            }
        };

        for (pane, state) in &self.follower_states {
            if state.leader_id != leader_id {
                continue;
            }
            if let (Some(active_view_id), true) = (state.active_view_id, leader_in_this_app) {
                if let Some(item) = state.items_by_leader_view_id.get(&active_view_id) {
                    if leader_in_this_project || !item.is_project_item(cx) {
                        items_to_activate.push((pane.clone(), item.boxed_clone()));
                    }
                } else {
                    log::warn!(
                        "unknown view id {:?} for leader {:?}",
                        active_view_id,
                        leader_id
                    );
                }
                continue;
            }
            // todo!()
            // if let Some(shared_screen) = self.shared_screen_for_peer(leader_id, pane, cx) {
            //     items_to_activate.push((pane.clone(), Box::new(shared_screen)));
            // }
        }

        for (pane, item) in items_to_activate {
            let pane_was_focused = pane.read(cx).has_focus(cx);
            if let Some(index) = pane.update(cx, |pane, _| pane.index_for_item(item.as_ref())) {
                pane.update(cx, |pane, cx| pane.activate_item(index, false, false, cx));
            } else {
                pane.update(cx, |pane, cx| {
                    pane.add_item(item.boxed_clone(), false, false, None, cx)
                });
            }

            if pane_was_focused {
                pane.update(cx, |pane, cx| pane.focus_active_item(cx));
            }
        }

        None
    }

    // todo!()
    //     fn shared_screen_for_peer(
    //         &self,
    //         peer_id: PeerId,
    //         pane: &View<Pane>,
    //         cx: &mut ViewContext<Self>,
    //     ) -> Option<View<SharedScreen>> {
    //         let call = self.active_call()?;
    //         let room = call.read(cx).room()?.read(cx);
    //         let participant = room.remote_participant_for_peer_id(peer_id)?;
    //         let track = participant.video_tracks.values().next()?.clone();
    //         let user = participant.user.clone();

    //         for item in pane.read(cx).items_of_type::<SharedScreen>() {
    //             if item.read(cx).peer_id == peer_id {
    //                 return Some(item);
    //             }
    //         }

    //         Some(cx.build_view(|cx| SharedScreen::new(&track, peer_id, user.clone(), cx)))
    //     }

    pub fn on_window_activation_changed(&mut self, cx: &mut ViewContext<Self>) {
        if cx.is_window_active() {
            self.update_active_view_for_followers(cx);
            cx.background_executor()
                .spawn(persistence::DB.update_timestamp(self.database_id()))
                .detach();
        } else {
            for pane in &self.panes {
                pane.update(cx, |pane, cx| {
                    if let Some(item) = pane.active_item() {
                        item.workspace_deactivated(cx);
                    }
                    if matches!(
                        WorkspaceSettings::get_global(cx).autosave,
                        AutosaveSetting::OnWindowChange | AutosaveSetting::OnFocusChange
                    ) {
                        for item in pane.items() {
                            Pane::autosave_item(item.as_ref(), self.project.clone(), cx)
                                .detach_and_log_err(cx);
                        }
                    }
                });
            }
        }
    }

    fn active_call(&self) -> Option<&Model<ActiveCall>> {
        self.active_call.as_ref().map(|(call, _)| call)
    }

    fn on_active_call_event(
        &mut self,
        _: Model<ActiveCall>,
        event: &call2::room::Event,
        cx: &mut ViewContext<Self>,
    ) {
        match event {
            call2::room::Event::ParticipantLocationChanged { participant_id }
            | call2::room::Event::RemoteVideoTracksChanged { participant_id } => {
                self.leader_updated(*participant_id, cx);
            }
            _ => {}
        }
    }

    pub fn database_id(&self) -> WorkspaceId {
        self.database_id
    }

    fn location(&self, cx: &AppContext) -> Option<WorkspaceLocation> {
        let project = self.project().read(cx);

        if project.is_local() {
            Some(
                project
                    .visible_worktrees(cx)
                    .map(|worktree| worktree.read(cx).abs_path())
                    .collect::<Vec<_>>()
                    .into(),
            )
        } else {
            None
        }
    }

    fn remove_panes(&mut self, member: Member, cx: &mut ViewContext<Workspace>) {
        match member {
            Member::Axis(PaneAxis { members, .. }) => {
                for child in members.iter() {
                    self.remove_panes(child.clone(), cx)
                }
            }
            Member::Pane(pane) => {
                self.force_remove_pane(&pane, cx);
            }
        }
    }

    fn force_remove_pane(&mut self, pane: &View<Pane>, cx: &mut ViewContext<Workspace>) {
        self.panes.retain(|p| p != pane);
        if true {
            todo!()
            // cx.focus(self.panes.last().unwrap());
        }
        if self.last_active_center_pane == Some(pane.downgrade()) {
            self.last_active_center_pane = None;
        }
        cx.notify();
    }

    //     fn schedule_serialize(&mut self, cx: &mut ViewContext<Self>) {
    //         self._schedule_serialize = Some(cx.spawn(|this, cx| async move {
    //             cx.background().timer(Duration::from_millis(100)).await;
    //             this.read_with(&cx, |this, cx| this.serialize_workspace(cx))
    //                 .ok();
    //         }));
    //     }

    fn serialize_workspace(&self, cx: &mut ViewContext<Self>) {
        fn serialize_pane_handle(pane_handle: &View<Pane>, cx: &WindowContext) -> SerializedPane {
            let (items, active) = {
                let pane = pane_handle.read(cx);
                let active_item_id = pane.active_item().map(|item| item.id());
                (
                    pane.items()
                        .filter_map(|item_handle| {
                            Some(SerializedItem {
                                kind: Arc::from(item_handle.serialized_item_kind()?),
                                item_id: item_handle.id().as_u64() as usize,
                                active: Some(item_handle.id()) == active_item_id,
                            })
                        })
                        .collect::<Vec<_>>(),
                    pane.has_focus(cx),
                )
            };

            SerializedPane::new(items, active)
        }

        fn build_serialized_pane_group(
            pane_group: &Member,
            cx: &WindowContext,
        ) -> SerializedPaneGroup {
            match pane_group {
                Member::Axis(PaneAxis {
                    axis,
                    members,
                    flexes,
                    bounding_boxes: _,
                }) => SerializedPaneGroup::Group {
                    axis: *axis,
                    children: members
                        .iter()
                        .map(|member| build_serialized_pane_group(member, cx))
                        .collect::<Vec<_>>(),
                    flexes: Some(flexes.lock().clone()),
                },
                Member::Pane(pane_handle) => {
                    SerializedPaneGroup::Pane(serialize_pane_handle(&pane_handle, cx))
                }
            }
        }

        fn build_serialized_docks(
            this: &Workspace,
            cx: &mut ViewContext<Workspace>,
        ) -> DockStructure {
            let left_dock = this.left_dock.read(cx);
            let left_visible = left_dock.is_open();
            let left_active_panel = left_dock
                .visible_panel()
                .and_then(|panel| Some(panel.persistent_name(cx).to_string()));
            let left_dock_zoom = left_dock
                .visible_panel()
                .map(|panel| panel.is_zoomed(cx))
                .unwrap_or(false);

            let right_dock = this.right_dock.read(cx);
            let right_visible = right_dock.is_open();
            let right_active_panel = right_dock
                .visible_panel()
                .and_then(|panel| Some(panel.persistent_name(cx).to_string()));
            let right_dock_zoom = right_dock
                .visible_panel()
                .map(|panel| panel.is_zoomed(cx))
                .unwrap_or(false);

            let bottom_dock = this.bottom_dock.read(cx);
            let bottom_visible = bottom_dock.is_open();
            let bottom_active_panel = bottom_dock
                .visible_panel()
                .and_then(|panel| Some(panel.persistent_name(cx).to_string()));
            let bottom_dock_zoom = bottom_dock
                .visible_panel()
                .map(|panel| panel.is_zoomed(cx))
                .unwrap_or(false);

            DockStructure {
                left: DockData {
                    visible: left_visible,
                    active_panel: left_active_panel,
                    zoom: left_dock_zoom,
                },
                right: DockData {
                    visible: right_visible,
                    active_panel: right_active_panel,
                    zoom: right_dock_zoom,
                },
                bottom: DockData {
                    visible: bottom_visible,
                    active_panel: bottom_active_panel,
                    zoom: bottom_dock_zoom,
                },
            }
        }

        if let Some(location) = self.location(cx) {
            // Load bearing special case:
            //  - with_local_workspace() relies on this to not have other stuff open
            //    when you open your log
            if !location.paths().is_empty() {
                let center_group = build_serialized_pane_group(&self.center.root, cx);
                let docks = build_serialized_docks(self, cx);

                let serialized_workspace = SerializedWorkspace {
                    id: self.database_id,
                    location,
                    center_group,
                    bounds: Default::default(),
                    display: Default::default(),
                    docks,
                };

                cx.spawn(|_, _| persistence::DB.save_workspace(serialized_workspace))
                    .detach();
            }
        }
    }

    pub(crate) fn load_workspace(
        serialized_workspace: SerializedWorkspace,
        paths_to_open: Vec<Option<ProjectPath>>,
        cx: &mut ViewContext<Workspace>,
    ) -> Task<Result<Vec<Option<Box<dyn ItemHandle>>>>> {
        cx.spawn(|workspace, mut cx| async move {
            let (project, old_center_pane) = workspace.update(&mut cx, |workspace, _| {
                (
                    workspace.project().clone(),
                    workspace.last_active_center_pane.clone(),
                )
            })?;

            let mut center_group = None;
            let mut center_items = None;

            // Traverse the splits tree and add to things
            if let Some((group, active_pane, items)) = serialized_workspace
                .center_group
                .deserialize(
                    &project,
                    serialized_workspace.id,
                    workspace.clone(),
                    &mut cx,
                )
                .await
            {
                center_items = Some(items);
                center_group = Some((group, active_pane))
            }

            let mut items_by_project_path = cx.update(|_, cx| {
                center_items
                    .unwrap_or_default()
                    .into_iter()
                    .filter_map(|item| {
                        let item = item?;
                        let project_path = item.project_path(cx)?;
                        Some((project_path, item))
                    })
                    .collect::<HashMap<_, _>>()
            })?;

            let opened_items = paths_to_open
                .into_iter()
                .map(|path_to_open| {
                    path_to_open
                        .and_then(|path_to_open| items_by_project_path.remove(&path_to_open))
                })
                .collect::<Vec<_>>();

            // Remove old panes from workspace panes list
            workspace.update(&mut cx, |workspace, cx| {
                if let Some((center_group, active_pane)) = center_group {
                    workspace.remove_panes(workspace.center.root.clone(), cx);

                    // Swap workspace center group
                    workspace.center = PaneGroup::with_root(center_group);

                    // Change the focus to the workspace first so that we retrigger focus in on the pane.
                    // todo!()
                    // cx.focus_self();
                    // if let Some(active_pane) = active_pane {
                    //     cx.focus(&active_pane);
                    // } else {
                    //     cx.focus(workspace.panes.last().unwrap());
                    // }
                } else {
                    // todo!()
                    // let old_center_handle = old_center_pane.and_then(|weak| weak.upgrade());
                    // if let Some(old_center_handle) = old_center_handle {
                    //     cx.focus(&old_center_handle)
                    // } else {
                    //     cx.focus_self()
                    // }
                }

                let docks = serialized_workspace.docks;
                workspace.left_dock.update(cx, |dock, cx| {
                    dock.set_open(docks.left.visible, cx);
                    if let Some(active_panel) = docks.left.active_panel {
                        if let Some(ix) = dock.panel_index_for_ui_name(&active_panel, cx) {
                            dock.activate_panel(ix, cx);
                        }
                    }
                    dock.active_panel()
                        .map(|panel| panel.set_zoomed(docks.left.zoom, cx));
                    if docks.left.visible && docks.left.zoom {
                        // todo!()
                        // cx.focus_self()
                    }
                });
                // TODO: I think the bug is that setting zoom or active undoes the bottom zoom or something
                workspace.right_dock.update(cx, |dock, cx| {
                    dock.set_open(docks.right.visible, cx);
                    if let Some(active_panel) = docks.right.active_panel {
                        if let Some(ix) = dock.panel_index_for_ui_name(&active_panel, cx) {
                            dock.activate_panel(ix, cx);
                        }
                    }
                    dock.active_panel()
                        .map(|panel| panel.set_zoomed(docks.right.zoom, cx));

                    if docks.right.visible && docks.right.zoom {
                        // todo!()
                        // cx.focus_self()
                    }
                });
                workspace.bottom_dock.update(cx, |dock, cx| {
                    dock.set_open(docks.bottom.visible, cx);
                    if let Some(active_panel) = docks.bottom.active_panel {
                        if let Some(ix) = dock.panel_index_for_ui_name(&active_panel, cx) {
                            dock.activate_panel(ix, cx);
                        }
                    }

                    dock.active_panel()
                        .map(|panel| panel.set_zoomed(docks.bottom.zoom, cx));

                    if docks.bottom.visible && docks.bottom.zoom {
                        // todo!()
                        // cx.focus_self()
                    }
                });

                cx.notify();
            })?;

            // Serialize ourself to make sure our timestamps and any pane / item changes are replicated
            workspace.update(&mut cx, |workspace, cx| workspace.serialize_workspace(cx))?;

            Ok(opened_items)
        })
    }

<<<<<<< HEAD
    fn actions(div: Div<Self>) -> Div<Self> {
        div
            //     cx.add_async_action(Workspace::open);
            //     cx.add_async_action(Workspace::follow_next_collaborator);
            //     cx.add_async_action(Workspace::close);
            //     cx.add_async_action(Workspace::close_inactive_items_and_panes);
            //     cx.add_async_action(Workspace::close_all_items_and_panes);
            //     cx.add_global_action(Workspace::close_global);
            //     cx.add_global_action(restart);
            //     cx.add_async_action(Workspace::save_all);
            //     cx.add_action(Workspace::add_folder_to_project);
            //     cx.add_action(
            //         |workspace: &mut Workspace, _: &Unfollow, cx: &mut ViewContext<Workspace>| {
            //             let pane = workspace.active_pane().clone();
            //             workspace.unfollow(&pane, cx);
            //         },
            //     );
            //     cx.add_action(
            //         |workspace: &mut Workspace, action: &Save, cx: &mut ViewContext<Workspace>| {
            //             workspace
            //                 .save_active_item(action.save_intent.unwrap_or(SaveIntent::Save), cx)
            //                 .detach_and_log_err(cx);
            //         },
            //     );
            //     cx.add_action(
            //         |workspace: &mut Workspace, _: &SaveAs, cx: &mut ViewContext<Workspace>| {
            //             workspace
            //                 .save_active_item(SaveIntent::SaveAs, cx)
            //                 .detach_and_log_err(cx);
            //         },
            //     );
            //     cx.add_action(|workspace: &mut Workspace, _: &ActivatePreviousPane, cx| {
            //         workspace.activate_previous_pane(cx)
            //     });
            //     cx.add_action(|workspace: &mut Workspace, _: &ActivateNextPane, cx| {
            //         workspace.activate_next_pane(cx)
            //     });
            //     cx.add_action(
            //         |workspace: &mut Workspace, action: &ActivatePaneInDirection, cx| {
            //             workspace.activate_pane_in_direction(action.0, cx)
            //         },
            //     );
            //     cx.add_action(
            //         |workspace: &mut Workspace, action: &SwapPaneInDirection, cx| {
            //             workspace.swap_pane_in_direction(action.0, cx)
            //         },
            //     );
            .on_action(|this, e: &ToggleLeftDock, cx| {
                println!("TOGGLING DOCK");
                this.toggle_dock(DockPosition::Left, cx);
            })
        //     cx.add_action(|workspace: &mut Workspace, _: &ToggleRightDock, cx| {
        //         workspace.toggle_dock(DockPosition::Right, cx);
        //     });
        //     cx.add_action(|workspace: &mut Workspace, _: &ToggleBottomDock, cx| {
        //         workspace.toggle_dock(DockPosition::Bottom, cx);
        //     });
        //     cx.add_action(|workspace: &mut Workspace, _: &CloseAllDocks, cx| {
        //         workspace.close_all_docks(cx);
        //     });
        //     cx.add_action(Workspace::activate_pane_at_index);
        //     cx.add_action(|workspace: &mut Workspace, _: &ReopenClosedItem, cx| {
        //         workspace.reopen_closed_item(cx).detach();
        //     });
        //     cx.add_action(|workspace: &mut Workspace, _: &GoBack, cx| {
        //         workspace
        //             .go_back(workspace.active_pane().downgrade(), cx)
        //             .detach();
        //     });
        //     cx.add_action(|workspace: &mut Workspace, _: &GoForward, cx| {
        //         workspace
        //             .go_forward(workspace.active_pane().downgrade(), cx)
        //             .detach();
        //     });

        //     cx.add_action(|_: &mut Workspace, _: &install_cli::Install, cx| {
        //         cx.spawn(|workspace, mut cx| async move {
        //             let err = install_cli::install_cli(&cx)
        //                 .await
        //                 .context("Failed to create CLI symlink");

        //             workspace.update(&mut cx, |workspace, cx| {
        //                 if matches!(err, Err(_)) {
        //                     err.notify_err(workspace, cx);
        //                 } else {
        //                     workspace.show_notification(1, cx, |cx| {
        //                         cx.build_view(|_| {
        //                             MessageNotification::new("Successfully installed the `zed` binary")
        //                         })
        //                     });
        //                 }
        //             })
        //         })
        //         .detach();
        //     });
    }

    // todo!()
    //     #[cfg(any(test, feature = "test-support"))]
    //     pub fn test_new(project: ModelHandle<Project>, cx: &mut ViewContext<Self>) -> Self {
    //         use node_runtime::FakeNodeRuntime;

    //         let client = project.read(cx).client();
    //         let user_store = project.read(cx).user_store();

    //         let workspace_store = cx.add_model(|cx| WorkspaceStore::new(client.clone(), cx));
    //         let app_state = Arc::new(AppState {
    //             languages: project.read(cx).languages().clone(),
    //             workspace_store,
    //             client,
    //             user_store,
    //             fs: project.read(cx).fs().clone(),
    //             build_window_options: |_, _, _| Default::default(),
    //             initialize_workspace: |_, _, _, _| Task::ready(Ok(())),
    //             node_runtime: FakeNodeRuntime::new(),
    //         });
    //         Self::new(0, project, app_state, cx)
    //     }
=======
    #[cfg(any(test, feature = "test-support"))]
    pub fn test_new(project: Model<Project>, cx: &mut ViewContext<Self>) -> Self {
        use gpui::Context;
        use node_runtime::FakeNodeRuntime;

        let client = project.read(cx).client();
        let user_store = project.read(cx).user_store();

        let workspace_store = cx.build_model(|cx| WorkspaceStore::new(client.clone(), cx));
        let app_state = Arc::new(AppState {
            languages: project.read(cx).languages().clone(),
            workspace_store,
            client,
            user_store,
            fs: project.read(cx).fs().clone(),
            build_window_options: |_, _, _| Default::default(),
            initialize_workspace: |_, _, _, _| Task::ready(Ok(())),
            node_runtime: FakeNodeRuntime::new(),
        });
        Self::new(0, project, app_state, cx)
    }
>>>>>>> 5c424fbe

    //     fn render_dock(&self, position: DockPosition, cx: &WindowContext) -> Option<AnyElement<Self>> {
    //         let dock = match position {
    //             DockPosition::Left => &self.left_dock,
    //             DockPosition::Right => &self.right_dock,
    //             DockPosition::Bottom => &self.bottom_dock,
    //         };
    //         let active_panel = dock.read(cx).visible_panel()?;
    //         let element = if Some(active_panel.id()) == self.zoomed.as_ref().map(|zoomed| zoomed.id()) {
    //             dock.read(cx).render_placeholder(cx)
    //         } else {
    //             ChildView::new(dock, cx).into_any()
    //         };

    //         Some(
    //             element
    //                 .constrained()
    //                 .dynamically(move |constraint, _, cx| match position {
    //                     DockPosition::Left | DockPosition::Right => SizeConstraint::new(
    //                         Vector2F::new(20., constraint.min.y()),
    //                         Vector2F::new(cx.window_size().x() * 0.8, constraint.max.y()),
    //                     ),
    //                     DockPosition::Bottom => SizeConstraint::new(
    //                         Vector2F::new(constraint.min.x(), 20.),
    //                         Vector2F::new(constraint.max.x(), cx.window_size().y() * 0.8),
    //                     ),
    //                 })
    //                 .into_any(),
    //         )
    //     }
    // }
    pub fn register_action<A: Action>(
        &mut self,
        callback: impl Fn(&mut Self, &A, &mut ViewContext<Self>) + 'static,
    ) {
        let callback = Arc::new(callback);

        self.workspace_actions.push(Box::new(move |div| {
            let callback = callback.clone();
            div.on_action(move |workspace, event, cx| (callback.clone())(workspace, event, cx))
        }));
    }

    fn add_workspace_actions_listeners(
        &self,
        mut div: Div<Workspace, StatefulInteractivity<Workspace>>,
    ) -> Div<Workspace, StatefulInteractivity<Workspace>> {
        for action in self.workspace_actions.iter() {
            div = (action)(div)
        }
        div
    }

    pub fn toggle_modal<V: Modal, B>(&mut self, cx: &mut ViewContext<Self>, build: B)
    where
        B: FnOnce(&mut ViewContext<V>) -> V,
    {
        self.modal_layer
            .update(cx, |modal_layer, cx| modal_layer.toggle_modal(cx, build))
    }
}

fn window_bounds_env_override(cx: &AsyncAppContext) -> Option<WindowBounds> {
    let display_origin = cx
        .update(|cx| Some(cx.displays().first()?.bounds().origin))
        .ok()??;
    ZED_WINDOW_POSITION
        .zip(*ZED_WINDOW_SIZE)
        .map(|(position, size)| {
            WindowBounds::Fixed(Bounds {
                origin: display_origin + position,
                size,
            })
        })
}

fn open_items(
    serialized_workspace: Option<SerializedWorkspace>,
    mut project_paths_to_open: Vec<(PathBuf, Option<ProjectPath>)>,
    app_state: Arc<AppState>,
    cx: &mut ViewContext<Workspace>,
) -> impl 'static + Future<Output = Result<Vec<Option<Result<Box<dyn ItemHandle>>>>>> {
    let restored_items = serialized_workspace.map(|serialized_workspace| {
        Workspace::load_workspace(
            serialized_workspace,
            project_paths_to_open
                .iter()
                .map(|(_, project_path)| project_path)
                .cloned()
                .collect(),
            cx,
        )
    });

    cx.spawn(|workspace, mut cx| async move {
        let mut opened_items = Vec::with_capacity(project_paths_to_open.len());

        if let Some(restored_items) = restored_items {
            let restored_items = restored_items.await?;

            let restored_project_paths = restored_items
                .iter()
                .filter_map(|item| {
                    cx.update(|_, cx| item.as_ref()?.project_path(cx))
                        .ok()
                        .flatten()
                })
                .collect::<HashSet<_>>();

            for restored_item in restored_items {
                opened_items.push(restored_item.map(Ok));
            }

            project_paths_to_open
                .iter_mut()
                .for_each(|(_, project_path)| {
                    if let Some(project_path_to_open) = project_path {
                        if restored_project_paths.contains(project_path_to_open) {
                            *project_path = None;
                        }
                    }
                });
        } else {
            for _ in 0..project_paths_to_open.len() {
                opened_items.push(None);
            }
        }
        assert!(opened_items.len() == project_paths_to_open.len());

        let tasks =
            project_paths_to_open
                .into_iter()
                .enumerate()
                .map(|(i, (abs_path, project_path))| {
                    let workspace = workspace.clone();
                    cx.spawn(|mut cx| {
                        let fs = app_state.fs.clone();
                        async move {
                            let file_project_path = project_path?;
                            if fs.is_file(&abs_path).await {
                                Some((
                                    i,
                                    workspace
                                        .update(&mut cx, |workspace, cx| {
                                            workspace.open_path(file_project_path, None, true, cx)
                                        })
                                        .log_err()?
                                        .await,
                                ))
                            } else {
                                None
                            }
                        }
                    })
                });

        let tasks = tasks.collect::<Vec<_>>();

        let tasks = futures::future::join_all(tasks.into_iter());
        for maybe_opened_path in tasks.await.into_iter() {
            if let Some((i, path_open_result)) = maybe_opened_path {
                opened_items[i] = Some(path_open_result);
            }
        }

        Ok(opened_items)
    })
}

// todo!()
// fn notify_of_new_dock(workspace: &WeakView<Workspace>, cx: &mut AsyncAppContext) {
//     const NEW_PANEL_BLOG_POST: &str = "https://zed.dev/blog/new-panel-system";
//     const NEW_DOCK_HINT_KEY: &str = "show_new_dock_key";
//     const MESSAGE_ID: usize = 2;

//     if workspace
//         .read_with(cx, |workspace, cx| {
//             workspace.has_shown_notification_once::<MessageNotification>(MESSAGE_ID, cx)
//         })
//         .unwrap_or(false)
//     {
//         return;
//     }

//     if db::kvp::KEY_VALUE_STORE
//         .read_kvp(NEW_DOCK_HINT_KEY)
//         .ok()
//         .flatten()
//         .is_some()
//     {
//         if !workspace
//             .read_with(cx, |workspace, cx| {
//                 workspace.has_shown_notification_once::<MessageNotification>(MESSAGE_ID, cx)
//             })
//             .unwrap_or(false)
//         {
//             cx.update(|cx| {
//                 cx.update_global::<NotificationTracker, _, _>(|tracker, _| {
//                     let entry = tracker
//                         .entry(TypeId::of::<MessageNotification>())
//                         .or_default();
//                     if !entry.contains(&MESSAGE_ID) {
//                         entry.push(MESSAGE_ID);
//                     }
//                 });
//             });
//         }

//         return;
//     }

//     cx.spawn(|_| async move {
//         db::kvp::KEY_VALUE_STORE
//             .write_kvp(NEW_DOCK_HINT_KEY.to_string(), "seen".to_string())
//             .await
//             .ok();
//     })
//     .detach();

//     workspace
//         .update(cx, |workspace, cx| {
//             workspace.show_notification_once(2, cx, |cx| {
//                 cx.build_view(|_| {
//                     MessageNotification::new_element(|text, _| {
//                         Text::new(
//                             "Looking for the dock? Try ctrl-`!\nshift-escape now zooms your pane.",
//                             text,
//                         )
//                         .with_custom_runs(vec![26..32, 34..46], |_, bounds, cx| {
//                             let code_span_background_color = settings::get::<ThemeSettings>(cx)
//                                 .theme
//                                 .editor
//                                 .document_highlight_read_background;

//                             cx.scene().push_quad(gpui::Quad {
//                                 bounds,
//                                 background: Some(code_span_background_color),
//                                 border: Default::default(),
//                                 corner_radii: (2.0).into(),
//                             })
//                         })
//                         .into_any()
//                     })
//                     .with_click_message("Read more about the new panel system")
//                     .on_click(|cx| cx.platform().open_url(NEW_PANEL_BLOG_POST))
//                 })
//             })
//         })
//         .ok();

fn notify_if_database_failed(workspace: WindowHandle<Workspace>, cx: &mut AsyncAppContext) {
    const REPORT_ISSUE_URL: &str ="https://github.com/zed-industries/community/issues/new?assignees=&labels=defect%2Ctriage&template=2_bug_report.yml";

    workspace
        .update(cx, |workspace, cx| {
            if (*db2::ALL_FILE_DB_FAILED).load(std::sync::atomic::Ordering::Acquire) {
                workspace.show_notification_once(0, cx, |cx| {
                    cx.build_view(|_| {
                        MessageNotification::new("Failed to load the database file.")
                            .with_click_message("Click to let us know about this error")
                            .on_click(|cx| cx.open_url(REPORT_ISSUE_URL))
                    })
                });
            }
        })
        .log_err();
}

impl EventEmitter<Event> for Workspace {}

impl Render for Workspace {
    type Element = Div<Self>;

    fn render(&mut self, cx: &mut ViewContext<Self>) -> Self::Element {
<<<<<<< HEAD
        div()
            .relative()
            .size_full()
            .flex()
            .flex_col()
            .font("Zed Sans")
            .gap_0()
            .justify_start()
            .items_start()
            .text_color(cx.theme().colors().text)
            .bg(cx.theme().colors().background)
            .child(self.render_titlebar(cx))
            .child(Workspace::actions(
                // todo! should this be a component a view?
                self.modal_layer
                    .wrapper_element(cx)
                    .relative()
                    .flex_1()
                    .w_full()
                    .flex()
                    .overflow_hidden()
                    .border_t()
                    .border_b()
                    .border_color(cx.theme().colors().border)
                    .child(
                        div()
                            .flex()
                            .flex_row()
                            .flex_1()
                            .h_full()
                            .child(div().flex().flex_1().child(self.left_dock.clone()))
                            .child(
                                div()
                                    .flex()
                                    .flex_col()
                                    .flex_1()
                                    .child(self.center.render(
                                        &self.project,
                                        &self.follower_states,
                                        self.active_call(),
                                        &self.active_pane,
                                        self.zoomed.as_ref(),
                                        &self.app_state,
                                        cx,
                                    ))
                                    .child(div().flex().flex_1().child(self.bottom_dock.clone())),
                            )
                            .child(div().flex().flex_1().child(self.right_dock.clone())),
                    ), // .children(
                       //     Some(
                       //         Panel::new("chat-panel-outer", cx)
                       //             .side(PanelSide::Right)
                       //             .child(ChatPanel::new("chat-panel-inner").messages(vec![
                       //                 ChatMessage::new(
                       //                     "osiewicz".to_string(),
                       //                     "is this thing on?".to_string(),
                       //                     DateTime::parse_from_rfc3339("2023-09-27T15:40:52.707Z")
                       //                         .unwrap()
                       //                         .naive_local(),
                       //                 ),
                       //                 ChatMessage::new(
                       //                     "maxdeviant".to_string(),
                       //                     "Reading you loud and clear!".to_string(),
                       //                     DateTime::parse_from_rfc3339("2023-09-28T15:40:52.707Z")
                       //                         .unwrap()
                       //                         .naive_local(),
                       //                 ),
                       //             ])),
                       //     )
                       //     .filter(|_| self.is_chat_panel_open()),
                       // )
                       // .children(
                       //     Some(
                       //         Panel::new("notifications-panel-outer", cx)
                       //             .side(PanelSide::Right)
                       //             .child(NotificationsPanel::new("notifications-panel-inner")),
                       //     )
                       //     .filter(|_| self.is_notifications_panel_open()),
                       // )
                       // .children(
                       //     Some(
                       //         Panel::new("assistant-panel-outer", cx)
                       //             .child(AssistantPanel::new("assistant-panel-inner")),
                       //     )
                       //     .filter(|_| self.is_assistant_panel_open()),
                       // ),
            ))
            .child(self.status_bar.clone())
            // .when(self.debug.show_toast, |this| {
            //     this.child(Toast::new(ToastOrigin::Bottom).child(Label::new("A toast")))
            // })
            // .children(
            //     Some(
            //         div()
            //             .absolute()
            //             .top(px(50.))
            //             .left(px(640.))
            //             .z_index(8)
            //             .child(LanguageSelector::new("language-selector")),
            //     )
            //     .filter(|_| self.is_language_selector_open()),
            // )
            .z_index(8)
            // Debug
            .child(
                div()
                    .flex()
                    .flex_col()
                    .z_index(9)
                    .absolute()
                    .top_20()
                    .left_1_4()
                    .w_40()
                    .gap_2(), // .when(self.show_debug, |this| {
                              //     this.child(Button::<Workspace>::new("Toggle User Settings").on_click(
                              //         Arc::new(|workspace, cx| workspace.debug_toggle_user_settings(cx)),
                              //     ))
                              //     .child(
                              //         Button::<Workspace>::new("Toggle Toasts").on_click(Arc::new(
                              //             |workspace, cx| workspace.debug_toggle_toast(cx),
                              //         )),
                              //     )
                              //     .child(
                              //         Button::<Workspace>::new("Toggle Livestream").on_click(Arc::new(
                              //             |workspace, cx| workspace.debug_toggle_livestream(cx),
                              //         )),
                              //     )
                              // })
                              // .child(
                              //     Button::<Workspace>::new("Toggle Debug")
                              //         .on_click(Arc::new(|workspace, cx| workspace.toggle_debug(cx))),
                              // ),
            )
=======
        let mut context = DispatchContext::default();
        context.insert("Workspace");
        cx.with_key_dispatch_context(context, |cx| {
            div()
                .relative()
                .size_full()
                .flex()
                .flex_col()
                .font("Zed Sans")
                .gap_0()
                .justify_start()
                .items_start()
                .text_color(cx.theme().colors().text)
                .bg(cx.theme().colors().background)
                .child(self.render_titlebar(cx))
                .child(
                    // todo! should this be a component a view?
                    self.add_workspace_actions_listeners(div().id("workspace"))
                        .relative()
                        .flex_1()
                        .w_full()
                        .flex()
                        .overflow_hidden()
                        .border_t()
                        .border_b()
                        .border_color(cx.theme().colors().border)
                        .child(self.modal_layer.clone())
                        // .children(
                        //     Some(
                        //         Panel::new("project-panel-outer", cx)
                        //             .side(PanelSide::Left)
                        //             .child(ProjectPanel::new("project-panel-inner")),
                        //     )
                        //     .filter(|_| self.is_project_panel_open()),
                        // )
                        // .children(
                        //     Some(
                        //         Panel::new("collab-panel-outer", cx)
                        //             .child(CollabPanel::new("collab-panel-inner"))
                        //             .side(PanelSide::Left),
                        //     )
                        //     .filter(|_| self.is_collab_panel_open()),
                        // )
                        // .child(NotificationToast::new(
                        //     "maxbrunsfeld has requested to add you as a contact.".into(),
                        // ))
                        .child(
                            div().flex().flex_col().flex_1().h_full().child(
                                div().flex().flex_1().child(self.center.render(
                                    &self.project,
                                    &self.follower_states,
                                    self.active_call(),
                                    &self.active_pane,
                                    self.zoomed.as_ref(),
                                    &self.app_state,
                                    cx,
                                )),
                            ), // .children(
                               //     Some(
                               //         Panel::new("terminal-panel", cx)
                               //             .child(Terminal::new())
                               //             .allowed_sides(PanelAllowedSides::BottomOnly)
                               //             .side(PanelSide::Bottom),
                               //     )
                               //     .filter(|_| self.is_terminal_open()),
                               // ),
                        ), // .children(
                           //     Some(
                           //         Panel::new("chat-panel-outer", cx)
                           //             .side(PanelSide::Right)
                           //             .child(ChatPanel::new("chat-panel-inner").messages(vec![
                           //                 ChatMessage::new(
                           //                     "osiewicz".to_string(),
                           //                     "is this thing on?".to_string(),
                           //                     DateTime::parse_from_rfc3339("2023-09-27T15:40:52.707Z")
                           //                         .unwrap()
                           //                         .naive_local(),
                           //                 ),
                           //                 ChatMessage::new(
                           //                     "maxdeviant".to_string(),
                           //                     "Reading you loud and clear!".to_string(),
                           //                     DateTime::parse_from_rfc3339("2023-09-28T15:40:52.707Z")
                           //                         .unwrap()
                           //                         .naive_local(),
                           //                 ),
                           //             ])),
                           //     )
                           //     .filter(|_| self.is_chat_panel_open()),
                           // )
                           // .children(
                           //     Some(
                           //         Panel::new("notifications-panel-outer", cx)
                           //             .side(PanelSide::Right)
                           //             .child(NotificationsPanel::new("notifications-panel-inner")),
                           //     )
                           //     .filter(|_| self.is_notifications_panel_open()),
                           // )
                           // .children(
                           //     Some(
                           //         Panel::new("assistant-panel-outer", cx)
                           //             .child(AssistantPanel::new("assistant-panel-inner")),
                           //     )
                           //     .filter(|_| self.is_assistant_panel_open()),
                           // ),
                )
                .child(self.status_bar.clone())
                // .when(self.debug.show_toast, |this| {
                //     this.child(Toast::new(ToastOrigin::Bottom).child(Label::new("A toast")))
                // })
                // .children(
                //     Some(
                //         div()
                //             .absolute()
                //             .top(px(50.))
                //             .left(px(640.))
                //             .z_index(8)
                //             .child(LanguageSelector::new("language-selector")),
                //     )
                //     .filter(|_| self.is_language_selector_open()),
                // )
                .z_index(8)
                // Debug
                .child(
                    div()
                        .flex()
                        .flex_col()
                        .z_index(9)
                        .absolute()
                        .top_20()
                        .left_1_4()
                        .w_40()
                        .gap_2(), // .when(self.show_debug, |this| {
                                  //     this.child(Button::<Workspace>::new("Toggle User Settings").on_click(
                                  //         Arc::new(|workspace, cx| workspace.debug_toggle_user_settings(cx)),
                                  //     ))
                                  //     .child(
                                  //         Button::<Workspace>::new("Toggle Toasts").on_click(Arc::new(
                                  //             |workspace, cx| workspace.debug_toggle_toast(cx),
                                  //         )),
                                  //     )
                                  //     .child(
                                  //         Button::<Workspace>::new("Toggle Livestream").on_click(Arc::new(
                                  //             |workspace, cx| workspace.debug_toggle_livestream(cx),
                                  //         )),
                                  //     )
                                  // })
                                  // .child(
                                  //     Button::<Workspace>::new("Toggle Debug")
                                  //         .on_click(Arc::new(|workspace, cx| workspace.toggle_debug(cx))),
                                  // ),
                )
        })
>>>>>>> 5c424fbe
    }
}
// todo!()
// impl Entity for Workspace {
//     type Event = Event;

//     fn release(&mut self, cx: &mut AppContext) {
//         self.app_state.workspace_store.update(cx, |store, _| {
//             store.workspaces.remove(&self.weak_self);
//         })
//     }
// }

// impl View for Workspace {
//     fn ui_name() -> &'static str {
//         "Workspace"
//     }

//     fn render(&mut self, cx: &mut ViewContext<Self>) -> AnyElement<Self> {
//         let theme = theme::current(cx).clone();
//         Stack::new()
//             .with_child(
//                 Flex::column()
//                     .with_child(self.render_titlebar(&theme, cx))
//                     .with_child(
//                         Stack::new()
//                             .with_child({
//                                 let project = self.project.clone();
//                                 Flex::row()
//                                     .with_children(self.render_dock(DockPosition::Left, cx))
//                                     .with_child(
//                                         Flex::column()
//                                             .with_child(
//                                                 FlexItem::new(
//                                                     self.center.render(
//                                                         &project,
//                                                         &theme,
//                                                         &self.follower_states,
//                                                         self.active_call(),
//                                                         self.active_pane(),
//                                                         self.zoomed
//                                                             .as_ref()
//                                                             .and_then(|zoomed| zoomed.upgrade(cx))
//                                                             .as_ref(),
//                                                         &self.app_state,
//                                                         cx,
//                                                     ),
//                                                 )
//                                                 .flex(1., true),
//                                             )
//                                             .with_children(
//                                                 self.render_dock(DockPosition::Bottom, cx),
//                                             )
//                                             .flex(1., true),
//                                     )
//                                     .with_children(self.render_dock(DockPosition::Right, cx))
//                             })
//                             .with_child(Overlay::new(
//                                 Stack::new()
//                                     .with_children(self.zoomed.as_ref().and_then(|zoomed| {
//                                         enum ZoomBackground {}
//                                         let zoomed = zoomed.upgrade(cx)?;

//                                         let mut foreground_style =
//                                             theme.workspace.zoomed_pane_foreground;
//                                         if let Some(zoomed_dock_position) = self.zoomed_position {
//                                             foreground_style =
//                                                 theme.workspace.zoomed_panel_foreground;
//                                             let margin = foreground_style.margin.top;
//                                             let border = foreground_style.border.top;

//                                             // Only include a margin and border on the opposite side.
//                                             foreground_style.margin.top = 0.;
//                                             foreground_style.margin.left = 0.;
//                                             foreground_style.margin.bottom = 0.;
//                                             foreground_style.margin.right = 0.;
//                                             foreground_style.border.top = false;
//                                             foreground_style.border.left = false;
//                                             foreground_style.border.bottom = false;
//                                             foreground_style.border.right = false;
//                                             match zoomed_dock_position {
//                                                 DockPosition::Left => {
//                                                     foreground_style.margin.right = margin;
//                                                     foreground_style.border.right = border;
//                                                 }
//                                                 DockPosition::Right => {
//                                                     foreground_style.margin.left = margin;
//                                                     foreground_style.border.left = border;
//                                                 }
//                                                 DockPosition::Bottom => {
//                                                     foreground_style.margin.top = margin;
//                                                     foreground_style.border.top = border;
//                                                 }
//                                             }
//                                         }

//                                         Some(
//                                             ChildView::new(&zoomed, cx)
//                                                 .contained()
//                                                 .with_style(foreground_style)
//                                                 .aligned()
//                                                 .contained()
//                                                 .with_style(theme.workspace.zoomed_background)
//                                                 .mouse::<ZoomBackground>(0)
//                                                 .capture_all()
//                                                 .on_down(
//                                                     MouseButton::Left,
//                                                     |_, this: &mut Self, cx| {
//                                                         this.zoom_out(cx);
//                                                     },
//                                                 ),
//                                         )
//                                     }))
//                                     .with_children(self.modal.as_ref().map(|modal| {
//                                         // Prevent clicks within the modal from falling
//                                         // through to the rest of the workspace.
//                                         enum ModalBackground {}
//                                         MouseEventHandler::new::<ModalBackground, _>(
//                                             0,
//                                             cx,
//                                             |_, cx| ChildView::new(modal.view.as_any(), cx),
//                                         )
//                                         .on_click(MouseButton::Left, |_, _, _| {})
//                                         .contained()
//                                         .with_style(theme.workspace.modal)
//                                         .aligned()
//                                         .top()
//                                     }))
//                                     .with_children(self.render_notifications(&theme.workspace, cx)),
//                             ))
//                             .provide_resize_bounds::<WorkspaceBounds>()
//                             .flex(1.0, true),
//                     )
//                     .with_child(ChildView::new(&self.status_bar, cx))
//                     .contained()
//                     .with_background_color(theme.workspace.background),
//             )
//             .with_children(DragAndDrop::render(cx))
//             .with_children(self.render_disconnected_overlay(cx))
//             .into_any_named("workspace")
//     }

//     fn focus_in(&mut self, _: AnyViewHandle, cx: &mut ViewContext<Self>) {
//         if cx.is_self_focused() {
//             cx.focus(&self.active_pane);
//         }
//     }

//     fn modifiers_changed(&mut self, e: &ModifiersChangedEvent, cx: &mut ViewContext<Self>) -> bool {
//         DragAndDrop::<Workspace>::update_modifiers(e.modifiers, cx)
//     }
// }

impl WorkspaceStore {
    pub fn new(client: Arc<Client>, _cx: &mut ModelContext<Self>) -> Self {
        Self {
            workspaces: Default::default(),
            followers: Default::default(),
            _subscriptions: vec![],
            //     client.add_request_handler(cx.weak_model(), Self::handle_follow),
            //     client.add_message_handler(cx.weak_model(), Self::handle_unfollow),
            //     client.add_message_handler(cx.weak_model(), Self::handle_update_followers),
            // ],
            client,
        }
    }

    pub fn update_followers(
        &self,
        project_id: Option<u64>,
        update: proto::update_followers::Variant,
        cx: &AppContext,
    ) -> Option<()> {
        if !cx.has_global::<Model<ActiveCall>>() {
            return None;
        }

        let room_id = ActiveCall::global(cx).read(cx).room()?.read(cx).id();
        let follower_ids: Vec<_> = self
            .followers
            .iter()
            .filter_map(|follower| {
                if follower.project_id == project_id || project_id.is_none() {
                    Some(follower.peer_id.into())
                } else {
                    None
                }
            })
            .collect();
        if follower_ids.is_empty() {
            return None;
        }
        self.client
            .send(proto::UpdateFollowers {
                room_id,
                project_id,
                follower_ids,
                variant: Some(update),
            })
            .log_err()
    }

    pub async fn handle_follow(
        this: Model<Self>,
        envelope: TypedEnvelope<proto::Follow>,
        _: Arc<Client>,
        mut cx: AsyncAppContext,
    ) -> Result<proto::FollowResponse> {
        this.update(&mut cx, |this, cx| {
            let follower = Follower {
                project_id: envelope.payload.project_id,
                peer_id: envelope.original_sender_id()?,
            };
            let active_project = ActiveCall::global(cx).read(cx).location().cloned();

            let mut response = proto::FollowResponse::default();
            for workspace in &this.workspaces {
                workspace
                    .update(cx, |workspace, cx| {
                        let handler_response = workspace.handle_follow(follower.project_id, cx);
                        if response.views.is_empty() {
                            response.views = handler_response.views;
                        } else {
                            response.views.extend_from_slice(&handler_response.views);
                        }

                        if let Some(active_view_id) = handler_response.active_view_id.clone() {
                            if response.active_view_id.is_none()
                                || Some(workspace.project.downgrade()) == active_project
                            {
                                response.active_view_id = Some(active_view_id);
                            }
                        }
                    })
                    .ok();
            }

            if let Err(ix) = this.followers.binary_search(&follower) {
                this.followers.insert(ix, follower);
            }

            Ok(response)
        })?
    }

    async fn handle_unfollow(
        model: Model<Self>,
        envelope: TypedEnvelope<proto::Unfollow>,
        _: Arc<Client>,
        mut cx: AsyncAppContext,
    ) -> Result<()> {
        model.update(&mut cx, |this, _| {
            let follower = Follower {
                project_id: envelope.payload.project_id,
                peer_id: envelope.original_sender_id()?,
            };
            if let Ok(ix) = this.followers.binary_search(&follower) {
                this.followers.remove(ix);
            }
            Ok(())
        })?
    }

    async fn handle_update_followers(
        this: Model<Self>,
        envelope: TypedEnvelope<proto::UpdateFollowers>,
        _: Arc<Client>,
        mut cx: AsyncWindowContext,
    ) -> Result<()> {
        let leader_id = envelope.original_sender_id()?;
        let update = envelope.payload;

        this.update(&mut cx, |this, cx| {
            for workspace in &this.workspaces {
                workspace.update(cx, |workspace, cx| {
                    let project_id = workspace.project.read(cx).remote_id();
                    if update.project_id != project_id && update.project_id.is_some() {
                        return;
                    }
                    workspace.handle_update_followers(leader_id, update.clone(), cx);
                })?;
            }
            Ok(())
        })?
    }
}

impl ViewId {
    pub(crate) fn from_proto(message: proto::ViewId) -> Result<Self> {
        Ok(Self {
            creator: message
                .creator
                .ok_or_else(|| anyhow!("creator is missing"))?,
            id: message.id,
        })
    }

    pub(crate) fn to_proto(&self) -> proto::ViewId {
        proto::ViewId {
            creator: Some(self.creator),
            id: self.id,
        }
    }
}

// pub trait WorkspaceHandle {
//     fn file_project_paths(&self, cx: &AppContext) -> Vec<ProjectPath>;
// }

// impl WorkspaceHandle for View<Workspace> {
//     fn file_project_paths(&self, cx: &AppContext) -> Vec<ProjectPath> {
//         self.read(cx)
//             .worktrees(cx)
//             .flat_map(|worktree| {
//                 let worktree_id = worktree.read(cx).id();
//                 worktree.read(cx).files(true, 0).map(move |f| ProjectPath {
//                     worktree_id,
//                     path: f.path.clone(),
//                 })
//             })
//             .collect::<Vec<_>>()
//     }
// }

// impl std::fmt::Debug for OpenPaths {
//     fn fmt(&self, f: &mut std::fmt::Formatter<'_>) -> std::fmt::Result {
//         f.debug_struct("OpenPaths")
//             .field("paths", &self.paths)
//             .finish()
//     }
// }

pub struct WorkspaceCreated(pub WeakView<Workspace>);

pub fn activate_workspace_for_project(
    cx: &mut AppContext,
    predicate: impl Fn(&Project, &AppContext) -> bool + Send + 'static,
) -> Option<WindowHandle<Workspace>> {
    for window in cx.windows() {
        let Some(workspace) = window.downcast::<Workspace>() else {
            continue;
        };

        let predicate = workspace
            .update(cx, |workspace, cx| {
                let project = workspace.project.read(cx);
                if predicate(project, cx) {
                    cx.activate_window();
                    true
                } else {
                    false
                }
            })
            .log_err()
            .unwrap_or(false);

        if predicate {
            return Some(workspace);
        }
    }

    None
}

pub async fn last_opened_workspace_paths() -> Option<WorkspaceLocation> {
    DB.last_workspace().await.log_err().flatten()
}

// async fn join_channel_internal(
//     channel_id: u64,
//     app_state: &Arc<AppState>,
//     requesting_window: Option<WindowHandle<Workspace>>,
//     active_call: &ModelHandle<ActiveCall>,
//     cx: &mut AsyncAppContext,
// ) -> Result<bool> {
//     let (should_prompt, open_room) = active_call.read_with(cx, |active_call, cx| {
//         let Some(room) = active_call.room().map(|room| room.read(cx)) else {
//             return (false, None);
//         };

//         let already_in_channel = room.channel_id() == Some(channel_id);
//         let should_prompt = room.is_sharing_project()
//             && room.remote_participants().len() > 0
//             && !already_in_channel;
//         let open_room = if already_in_channel {
//             active_call.room().cloned()
//         } else {
//             None
//         };
//         (should_prompt, open_room)
//     });

//     if let Some(room) = open_room {
//         let task = room.update(cx, |room, cx| {
//             if let Some((project, host)) = room.most_active_project(cx) {
//                 return Some(join_remote_project(project, host, app_state.clone(), cx));
//             }

//             None
//         });
//         if let Some(task) = task {
//             task.await?;
//         }
//         return anyhow::Ok(true);
//     }

//     if should_prompt {
//         if let Some(workspace) = requesting_window {
//             if let Some(window) = workspace.update(cx, |cx| cx.window()) {
//                 let answer = window.prompt(
//                     PromptLevel::Warning,
//                     "Leaving this call will unshare your current project.\nDo you want to switch channels?",
//                     &["Yes, Join Channel", "Cancel"],
//                     cx,
//                 );

//                 if let Some(mut answer) = answer {
//                     if answer.next().await == Some(1) {
//                         return Ok(false);
//                     }
//                 }
//             } else {
//                 return Ok(false); // unreachable!() hopefully
//             }
//         } else {
//             return Ok(false); // unreachable!() hopefully
//         }
//     }

//     let client = cx.read(|cx| active_call.read(cx).client());

//     let mut client_status = client.status();

//     // this loop will terminate within client::CONNECTION_TIMEOUT seconds.
//     'outer: loop {
//         let Some(status) = client_status.recv().await else {
//             return Err(anyhow!("error connecting"));
//         };

//         match status {
//             Status::Connecting
//             | Status::Authenticating
//             | Status::Reconnecting
//             | Status::Reauthenticating => continue,
//             Status::Connected { .. } => break 'outer,
//             Status::SignedOut => return Err(anyhow!("not signed in")),
//             Status::UpgradeRequired => return Err(anyhow!("zed is out of date")),
//             Status::ConnectionError | Status::ConnectionLost | Status::ReconnectionError { .. } => {
//                 return Err(anyhow!("zed is offline"))
//             }
//         }
//     }

//     let room = active_call
//         .update(cx, |active_call, cx| {
//             active_call.join_channel(channel_id, cx)
//         })
//         .await?;

//     room.update(cx, |room, _| room.room_update_completed())
//         .await;

//     let task = room.update(cx, |room, cx| {
//         if let Some((project, host)) = room.most_active_project(cx) {
//             return Some(join_remote_project(project, host, app_state.clone(), cx));
//         }

//         None
//     });
//     if let Some(task) = task {
//         task.await?;
//         return anyhow::Ok(true);
//     }
//     anyhow::Ok(false)
// }

// pub fn join_channel(
//     channel_id: u64,
//     app_state: Arc<AppState>,
//     requesting_window: Option<WindowHandle<Workspace>>,
//     cx: &mut AppContext,
// ) -> Task<Result<()>> {
//     let active_call = ActiveCall::global(cx);
//     cx.spawn(|mut cx| async move {
//         let result = join_channel_internal(
//             channel_id,
//             &app_state,
//             requesting_window,
//             &active_call,
//             &mut cx,
//         )
//         .await;

//         // join channel succeeded, and opened a window
//         if matches!(result, Ok(true)) {
//             return anyhow::Ok(());
//         }

//         if requesting_window.is_some() {
//             return anyhow::Ok(());
//         }

//         // find an existing workspace to focus and show call controls
//         let mut active_window = activate_any_workspace_window(&mut cx);
//         if active_window.is_none() {
//             // no open workspaces, make one to show the error in (blergh)
//             cx.update(|cx| Workspace::new_local(vec![], app_state.clone(), requesting_window, cx))
//                 .await;
//         }

//         active_window = activate_any_workspace_window(&mut cx);
//         if active_window.is_none() {
//             return result.map(|_| ()); // unreachable!() assuming new_local always opens a window
//         }

//         if let Err(err) = result {
//             let prompt = active_window.unwrap().prompt(
//                 PromptLevel::Critical,
//                 &format!("Failed to join channel: {}", err),
//                 &["Ok"],
//                 &mut cx,
//             );
//             if let Some(mut prompt) = prompt {
//                 prompt.next().await;
//             } else {
//                 return Err(err);
//             }
//         }

//         // return ok, we showed the error to the user.
//         return anyhow::Ok(());
//     })
// }

// pub fn activate_any_workspace_window(cx: &mut AsyncAppContext) -> Option<AnyWindowHandle> {
//     for window in cx.windows() {
//         let found = window.update(cx, |cx| {
//             let is_workspace = cx.root_view().clone().downcast::<Workspace>().is_some();
//             if is_workspace {
//                 cx.activate_window();
//             }
//             is_workspace
//         });
//         if found == Some(true) {
//             return Some(window);
//         }
//     }
//     None
// }

#[allow(clippy::type_complexity)]
pub fn open_paths(
    abs_paths: &[PathBuf],
    app_state: &Arc<AppState>,
    requesting_window: Option<WindowHandle<Workspace>>,
    cx: &mut AppContext,
) -> Task<
    anyhow::Result<(
        WindowHandle<Workspace>,
        Vec<Option<Result<Box<dyn ItemHandle>, anyhow::Error>>>,
    )>,
> {
    let app_state = app_state.clone();
    let abs_paths = abs_paths.to_vec();
    // Open paths in existing workspace if possible
    let existing = activate_workspace_for_project(cx, {
        let abs_paths = abs_paths.clone();
        move |project, cx| project.contains_paths(&abs_paths, cx)
    });
    cx.spawn(move |mut cx| async move {
        if let Some(existing) = existing {
            // // Ok((
            //     existing.clone(),
            //     cx.update_window_root(&existing, |workspace, cx| {
            //         workspace.open_paths(abs_paths, true, cx)
            //     })?
            //     .await,
            // ))
            todo!()
        } else {
            cx.update(move |cx| {
                Workspace::new_local(abs_paths, app_state.clone(), requesting_window, cx)
            })?
            .await
        }
    })
}

pub fn open_new(
    app_state: &Arc<AppState>,
    cx: &mut AppContext,
    init: impl FnOnce(&mut Workspace, &mut ViewContext<Workspace>) + 'static + Send,
) -> Task<()> {
    let task = Workspace::new_local(Vec::new(), app_state.clone(), None, cx);
    cx.spawn(|mut cx| async move {
        if let Some((workspace, opened_paths)) = task.await.log_err() {
            workspace
                .update(&mut cx, |workspace, cx| {
                    if opened_paths.is_empty() {
                        init(workspace, cx)
                    }
                })
                .log_err();
        }
    })
}

// pub fn create_and_open_local_file(
//     path: &'static Path,
//     cx: &mut ViewContext<Workspace>,
//     default_content: impl 'static + Send + FnOnce() -> Rope,
// ) -> Task<Result<Box<dyn ItemHandle>>> {
//     cx.spawn(|workspace, mut cx| async move {
//         let fs = workspace.read_with(&cx, |workspace, _| workspace.app_state().fs.clone())?;
//         if !fs.is_file(path).await {
//             fs.create_file(path, Default::default()).await?;
//             fs.save(path, &default_content(), Default::default())
//                 .await?;
//         }

//         let mut items = workspace
//             .update(&mut cx, |workspace, cx| {
//                 workspace.with_local_workspace(cx, |workspace, cx| {
//                     workspace.open_paths(vec![path.to_path_buf()], false, cx)
//                 })
//             })?
//             .await?
//             .await;

//         let item = items.pop().flatten();
//         item.ok_or_else(|| anyhow!("path {path:?} is not a file"))?
//     })
// }

// pub fn join_remote_project(
//     project_id: u64,
//     follow_user_id: u64,
//     app_state: Arc<AppState>,
//     cx: &mut AppContext,
// ) -> Task<Result<()>> {
//     cx.spawn(|mut cx| async move {
//         let windows = cx.windows();
//         let existing_workspace = windows.into_iter().find_map(|window| {
//             window.downcast::<Workspace>().and_then(|window| {
//                 window
//                     .read_root_with(&cx, |workspace, cx| {
//                         if workspace.project().read(cx).remote_id() == Some(project_id) {
//                             Some(cx.handle().downgrade())
//                         } else {
//                             None
//                         }
//                     })
//                     .unwrap_or(None)
//             })
//         });

//         let workspace = if let Some(existing_workspace) = existing_workspace {
//             existing_workspace
//         } else {
//             let active_call = cx.read(ActiveCall::global);
//             let room = active_call
//                 .read_with(&cx, |call, _| call.room().cloned())
//                 .ok_or_else(|| anyhow!("not in a call"))?;
//             let project = room
//                 .update(&mut cx, |room, cx| {
//                     room.join_project(
//                         project_id,
//                         app_state.languages.clone(),
//                         app_state.fs.clone(),
//                         cx,
//                     )
//                 })
//                 .await?;

//             let window_bounds_override = window_bounds_env_override(&cx);
//             let window = cx.add_window(
//                 (app_state.build_window_options)(
//                     window_bounds_override,
//                     None,
//                     cx.platform().as_ref(),
//                 ),
//                 |cx| Workspace::new(0, project, app_state.clone(), cx),
//             );
//             let workspace = window.root(&cx).unwrap();
//             (app_state.initialize_workspace)(
//                 workspace.downgrade(),
//                 false,
//                 app_state.clone(),
//                 cx.clone(),
//             )
//             .await
//             .log_err();

//             workspace.downgrade()
//         };

//         workspace.window().activate(&mut cx);
//         cx.platform().activate(true);

//         workspace.update(&mut cx, |workspace, cx| {
//             if let Some(room) = ActiveCall::global(cx).read(cx).room().cloned() {
//                 let follow_peer_id = room
//                     .read(cx)
//                     .remote_participants()
//                     .iter()
//                     .find(|(_, participant)| participant.user.id == follow_user_id)
//                     .map(|(_, p)| p.peer_id)
//                     .or_else(|| {
//                         // If we couldn't follow the given user, follow the host instead.
//                         let collaborator = workspace
//                             .project()
//                             .read(cx)
//                             .collaborators()
//                             .values()
//                             .find(|collaborator| collaborator.replica_id == 0)?;
//                         Some(collaborator.peer_id)
//                     });

//                 if let Some(follow_peer_id) = follow_peer_id {
//                     workspace
//                         .follow(follow_peer_id, cx)
//                         .map(|follow| follow.detach_and_log_err(cx));
//                 }
//             }
//         })?;

//         anyhow::Ok(())
//     })
// }

// pub fn restart(_: &Restart, cx: &mut AppContext) {
//     let should_confirm = settings::get::<WorkspaceSettings>(cx).confirm_quit;
//     cx.spawn(|mut cx| async move {
//         let mut workspace_windows = cx
//             .windows()
//             .into_iter()
//             .filter_map(|window| window.downcast::<Workspace>())
//             .collect::<Vec<_>>();

//         // If multiple windows have unsaved changes, and need a save prompt,
//         // prompt in the active window before switching to a different window.
//         workspace_windows.sort_by_key(|window| window.is_active(&cx) == Some(false));

//         if let (true, Some(window)) = (should_confirm, workspace_windows.first()) {
//             let answer = window.prompt(
//                 PromptLevel::Info,
//                 "Are you sure you want to restart?",
//                 &["Restart", "Cancel"],
//                 &mut cx,
//             );

//             if let Some(mut answer) = answer {
//                 let answer = answer.next().await;
//                 if answer != Some(0) {
//                     return Ok(());
//                 }
//             }
//         }

//         // If the user cancels any save prompt, then keep the app open.
//         for window in workspace_windows {
//             if let Some(should_close) = window.update_root(&mut cx, |workspace, cx| {
//                 workspace.prepare_to_close(true, cx)
//             }) {
//                 if !should_close.await? {
//                     return Ok(());
//                 }
//             }
//         }
//         cx.platform().restart();
//         anyhow::Ok(())
//     })
//     .detach_and_log_err(cx);
// }

fn parse_pixel_position_env_var(value: &str) -> Option<Point<GlobalPixels>> {
    let mut parts = value.split(',');
    let x: usize = parts.next()?.parse().ok()?;
    let y: usize = parts.next()?.parse().ok()?;
    Some(point((x as f64).into(), (y as f64).into()))
}

fn parse_pixel_size_env_var(value: &str) -> Option<Size<GlobalPixels>> {
    let mut parts = value.split(',');
    let width: usize = parts.next()?.parse().ok()?;
    let height: usize = parts.next()?.parse().ok()?;
    Some(size((width as f64).into(), (height as f64).into()))
}

// #[cfg(test)]
// mod tests {
//     use super::*;
//     use crate::{
//         dock::test::{TestPanel, TestPanelEvent},
//         item::test::{TestItem, TestItemEvent, TestProjectItem},
//     };
//     use fs::FakeFs;
//     use gpui::{executor::Deterministic, test::EmptyView, TestAppContext};
//     use project::{Project, ProjectEntryId};
//     use serde_json::json;
//     use settings::SettingsStore;
//     use std::{cell::RefCell, rc::Rc};

//     #[gpui::test]
//     async fn test_tab_disambiguation(cx: &mut TestAppContext) {
//         init_test(cx);

//         let fs = FakeFs::new(cx.background());
//         let project = Project::test(fs, [], cx).await;
//         let window = cx.add_window(|cx| Workspace::test_new(project.clone(), cx));
//         let workspace = window.root(cx);

//         // Adding an item with no ambiguity renders the tab without detail.
//         let item1 = window.build_view(cx, |_| {
//             let mut item = TestItem::new();
//             item.tab_descriptions = Some(vec!["c", "b1/c", "a/b1/c"]);
//             item
//         });
//         workspace.update(cx, |workspace, cx| {
//             workspace.add_item(Box::new(item1.clone()), cx);
//         });
//         item1.read_with(cx, |item, _| assert_eq!(item.tab_detail.get(), None));

//         // Adding an item that creates ambiguity increases the level of detail on
//         // both tabs.
//         let item2 = window.build_view(cx, |_| {
//             let mut item = TestItem::new();
//             item.tab_descriptions = Some(vec!["c", "b2/c", "a/b2/c"]);
//             item
//         });
//         workspace.update(cx, |workspace, cx| {
//             workspace.add_item(Box::new(item2.clone()), cx);
//         });
//         item1.read_with(cx, |item, _| assert_eq!(item.tab_detail.get(), Some(1)));
//         item2.read_with(cx, |item, _| assert_eq!(item.tab_detail.get(), Some(1)));

//         // Adding an item that creates ambiguity increases the level of detail only
//         // on the ambiguous tabs. In this case, the ambiguity can't be resolved so
//         // we stop at the highest detail available.
//         let item3 = window.build_view(cx, |_| {
//             let mut item = TestItem::new();
//             item.tab_descriptions = Some(vec!["c", "b2/c", "a/b2/c"]);
//             item
//         });
//         workspace.update(cx, |workspace, cx| {
//             workspace.add_item(Box::new(item3.clone()), cx);
//         });
//         item1.read_with(cx, |item, _| assert_eq!(item.tab_detail.get(), Some(1)));
//         item2.read_with(cx, |item, _| assert_eq!(item.tab_detail.get(), Some(3)));
//         item3.read_with(cx, |item, _| assert_eq!(item.tab_detail.get(), Some(3)));
//     }

//     #[gpui::test]
//     async fn test_tracking_active_path(cx: &mut TestAppContext) {
//         init_test(cx);

//         let fs = FakeFs::new(cx.background());
//         fs.insert_tree(
//             "/root1",
//             json!({
//                 "one.txt": "",
//                 "two.txt": "",
//             }),
//         )
//         .await;
//         fs.insert_tree(
//             "/root2",
//             json!({
//                 "three.txt": "",
//             }),
//         )
//         .await;

//         let project = Project::test(fs, ["root1".as_ref()], cx).await;
//         let window = cx.add_window(|cx| Workspace::test_new(project.clone(), cx));
//         let workspace = window.root(cx);
//         let pane = workspace.read_with(cx, |workspace, _| workspace.active_pane().clone());
//         let worktree_id = project.read_with(cx, |project, cx| {
//             project.worktrees(cx).next().unwrap().read(cx).id()
//         });

//         let item1 = window.build_view(cx, |cx| {
//             TestItem::new().with_project_items(&[TestProjectItem::new(1, "one.txt", cx)])
//         });
//         let item2 = window.build_view(cx, |cx| {
//             TestItem::new().with_project_items(&[TestProjectItem::new(2, "two.txt", cx)])
//         });

//         // Add an item to an empty pane
//         workspace.update(cx, |workspace, cx| workspace.add_item(Box::new(item1), cx));
//         project.read_with(cx, |project, cx| {
//             assert_eq!(
//                 project.active_entry(),
//                 project
//                     .entry_for_path(&(worktree_id, "one.txt").into(), cx)
//                     .map(|e| e.id)
//             );
//         });
//         assert_eq!(window.current_title(cx).as_deref(), Some("one.txt — root1"));

//         // Add a second item to a non-empty pane
//         workspace.update(cx, |workspace, cx| workspace.add_item(Box::new(item2), cx));
//         assert_eq!(window.current_title(cx).as_deref(), Some("two.txt — root1"));
//         project.read_with(cx, |project, cx| {
//             assert_eq!(
//                 project.active_entry(),
//                 project
//                     .entry_for_path(&(worktree_id, "two.txt").into(), cx)
//                     .map(|e| e.id)
//             );
//         });

//         // Close the active item
//         pane.update(cx, |pane, cx| {
//             pane.close_active_item(&Default::default(), cx).unwrap()
//         })
//         .await
//         .unwrap();
//         assert_eq!(window.current_title(cx).as_deref(), Some("one.txt — root1"));
//         project.read_with(cx, |project, cx| {
//             assert_eq!(
//                 project.active_entry(),
//                 project
//                     .entry_for_path(&(worktree_id, "one.txt").into(), cx)
//                     .map(|e| e.id)
//             );
//         });

//         // Add a project folder
//         project
//             .update(cx, |project, cx| {
//                 project.find_or_create_local_worktree("/root2", true, cx)
//             })
//             .await
//             .unwrap();
//         assert_eq!(
//             window.current_title(cx).as_deref(),
//             Some("one.txt — root1, root2")
//         );

//         // Remove a project folder
//         project.update(cx, |project, cx| project.remove_worktree(worktree_id, cx));
//         assert_eq!(window.current_title(cx).as_deref(), Some("one.txt — root2"));
//     }

//     #[gpui::test]
//     async fn test_close_window(cx: &mut TestAppContext) {
//         init_test(cx);

//         let fs = FakeFs::new(cx.background());
//         fs.insert_tree("/root", json!({ "one": "" })).await;

//         let project = Project::test(fs, ["root".as_ref()], cx).await;
//         let window = cx.add_window(|cx| Workspace::test_new(project.clone(), cx));
//         let workspace = window.root(cx);

//         // When there are no dirty items, there's nothing to do.
//         let item1 = window.build_view(cx, |_| TestItem::new());
//         workspace.update(cx, |w, cx| w.add_item(Box::new(item1.clone()), cx));
//         let task = workspace.update(cx, |w, cx| w.prepare_to_close(false, cx));
//         assert!(task.await.unwrap());

//         // When there are dirty untitled items, prompt to save each one. If the user
//         // cancels any prompt, then abort.
//         let item2 = window.build_view(cx, |_| TestItem::new().with_dirty(true));
//         let item3 = window.build_view(cx, |cx| {
//             TestItem::new()
//                 .with_dirty(true)
//                 .with_project_items(&[TestProjectItem::new(1, "1.txt", cx)])
//         });
//         workspace.update(cx, |w, cx| {
//             w.add_item(Box::new(item2.clone()), cx);
//             w.add_item(Box::new(item3.clone()), cx);
//         });
//         let task = workspace.update(cx, |w, cx| w.prepare_to_close(false, cx));
//         cx.foreground().run_until_parked();
//         window.simulate_prompt_answer(2, cx); // cancel save all
//         cx.foreground().run_until_parked();
//         window.simulate_prompt_answer(2, cx); // cancel save all
//         cx.foreground().run_until_parked();
//         assert!(!window.has_pending_prompt(cx));
//         assert!(!task.await.unwrap());
//     }

//     #[gpui::test]
//     async fn test_close_pane_items(cx: &mut TestAppContext) {
//         init_test(cx);

//         let fs = FakeFs::new(cx.background());

//         let project = Project::test(fs, None, cx).await;
//         let window = cx.add_window(|cx| Workspace::test_new(project, cx));
//         let workspace = window.root(cx);

//         let item1 = window.build_view(cx, |cx| {
//             TestItem::new()
//                 .with_dirty(true)
//                 .with_project_items(&[TestProjectItem::new(1, "1.txt", cx)])
//         });
//         let item2 = window.build_view(cx, |cx| {
//             TestItem::new()
//                 .with_dirty(true)
//                 .with_conflict(true)
//                 .with_project_items(&[TestProjectItem::new(2, "2.txt", cx)])
//         });
//         let item3 = window.build_view(cx, |cx| {
//             TestItem::new()
//                 .with_dirty(true)
//                 .with_conflict(true)
//                 .with_project_items(&[TestProjectItem::new(3, "3.txt", cx)])
//         });
//         let item4 = window.build_view(cx, |cx| {
//             TestItem::new()
//                 .with_dirty(true)
//                 .with_project_items(&[TestProjectItem::new_untitled(cx)])
//         });
//         let pane = workspace.update(cx, |workspace, cx| {
//             workspace.add_item(Box::new(item1.clone()), cx);
//             workspace.add_item(Box::new(item2.clone()), cx);
//             workspace.add_item(Box::new(item3.clone()), cx);
//             workspace.add_item(Box::new(item4.clone()), cx);
//             workspace.active_pane().clone()
//         });

//         let close_items = pane.update(cx, |pane, cx| {
//             pane.activate_item(1, true, true, cx);
//             assert_eq!(pane.active_item().unwrap().id(), item2.id());
//             let item1_id = item1.id();
//             let item3_id = item3.id();
//             let item4_id = item4.id();
//             pane.close_items(cx, SaveIntent::Close, move |id| {
//                 [item1_id, item3_id, item4_id].contains(&id)
//             })
//         });
//         cx.foreground().run_until_parked();

//         assert!(window.has_pending_prompt(cx));
//         // Ignore "Save all" prompt
//         window.simulate_prompt_answer(2, cx);
//         cx.foreground().run_until_parked();
//         // There's a prompt to save item 1.
//         pane.read_with(cx, |pane, _| {
//             assert_eq!(pane.items_len(), 4);
//             assert_eq!(pane.active_item().unwrap().id(), item1.id());
//         });
//         // Confirm saving item 1.
//         window.simulate_prompt_answer(0, cx);
//         cx.foreground().run_until_parked();

//         // Item 1 is saved. There's a prompt to save item 3.
//         pane.read_with(cx, |pane, cx| {
//             assert_eq!(item1.read(cx).save_count, 1);
//             assert_eq!(item1.read(cx).save_as_count, 0);
//             assert_eq!(item1.read(cx).reload_count, 0);
//             assert_eq!(pane.items_len(), 3);
//             assert_eq!(pane.active_item().unwrap().id(), item3.id());
//         });
//         assert!(window.has_pending_prompt(cx));

//         // Cancel saving item 3.
//         window.simulate_prompt_answer(1, cx);
//         cx.foreground().run_until_parked();

//         // Item 3 is reloaded. There's a prompt to save item 4.
//         pane.read_with(cx, |pane, cx| {
//             assert_eq!(item3.read(cx).save_count, 0);
//             assert_eq!(item3.read(cx).save_as_count, 0);
//             assert_eq!(item3.read(cx).reload_count, 1);
//             assert_eq!(pane.items_len(), 2);
//             assert_eq!(pane.active_item().unwrap().id(), item4.id());
//         });
//         assert!(window.has_pending_prompt(cx));

//         // Confirm saving item 4.
//         window.simulate_prompt_answer(0, cx);
//         cx.foreground().run_until_parked();

//         // There's a prompt for a path for item 4.
//         cx.simulate_new_path_selection(|_| Some(Default::default()));
//         close_items.await.unwrap();

//         // The requested items are closed.
//         pane.read_with(cx, |pane, cx| {
//             assert_eq!(item4.read(cx).save_count, 0);
//             assert_eq!(item4.read(cx).save_as_count, 1);
//             assert_eq!(item4.read(cx).reload_count, 0);
//             assert_eq!(pane.items_len(), 1);
//             assert_eq!(pane.active_item().unwrap().id(), item2.id());
//         });
//     }

//     #[gpui::test]
//     async fn test_prompting_to_save_only_on_last_item_for_entry(cx: &mut TestAppContext) {
//         init_test(cx);

//         let fs = FakeFs::new(cx.background());

//         let project = Project::test(fs, [], cx).await;
//         let window = cx.add_window(|cx| Workspace::test_new(project, cx));
//         let workspace = window.root(cx);

//         // Create several workspace items with single project entries, and two
//         // workspace items with multiple project entries.
//         let single_entry_items = (0..=4)
//             .map(|project_entry_id| {
//                 window.build_view(cx, |cx| {
//                     TestItem::new()
//                         .with_dirty(true)
//                         .with_project_items(&[TestProjectItem::new(
//                             project_entry_id,
//                             &format!("{project_entry_id}.txt"),
//                             cx,
//                         )])
//                 })
//             })
//             .collect::<Vec<_>>();
//         let item_2_3 = window.build_view(cx, |cx| {
//             TestItem::new()
//                 .with_dirty(true)
//                 .with_singleton(false)
//                 .with_project_items(&[
//                     single_entry_items[2].read(cx).project_items[0].clone(),
//                     single_entry_items[3].read(cx).project_items[0].clone(),
//                 ])
//         });
//         let item_3_4 = window.build_view(cx, |cx| {
//             TestItem::new()
//                 .with_dirty(true)
//                 .with_singleton(false)
//                 .with_project_items(&[
//                     single_entry_items[3].read(cx).project_items[0].clone(),
//                     single_entry_items[4].read(cx).project_items[0].clone(),
//                 ])
//         });

//         // Create two panes that contain the following project entries:
//         //   left pane:
//         //     multi-entry items:   (2, 3)
//         //     single-entry items:  0, 1, 2, 3, 4
//         //   right pane:
//         //     single-entry items:  1
//         //     multi-entry items:   (3, 4)
//         let left_pane = workspace.update(cx, |workspace, cx| {
//             let left_pane = workspace.active_pane().clone();
//             workspace.add_item(Box::new(item_2_3.clone()), cx);
//             for item in single_entry_items {
//                 workspace.add_item(Box::new(item), cx);
//             }
//             left_pane.update(cx, |pane, cx| {
//                 pane.activate_item(2, true, true, cx);
//             });

//             workspace
//                 .split_and_clone(left_pane.clone(), SplitDirection::Right, cx)
//                 .unwrap();

//             left_pane
//         });

//         //Need to cause an effect flush in order to respect new focus
//         workspace.update(cx, |workspace, cx| {
//             workspace.add_item(Box::new(item_3_4.clone()), cx);
//             cx.focus(&left_pane);
//         });

//         // When closing all of the items in the left pane, we should be prompted twice:
//         // once for project entry 0, and once for project entry 2. After those two
//         // prompts, the task should complete.

//         let close = left_pane.update(cx, |pane, cx| {
//             pane.close_items(cx, SaveIntent::Close, move |_| true)
//         });
//         cx.foreground().run_until_parked();
//         // Discard "Save all" prompt
//         window.simulate_prompt_answer(2, cx);

//         cx.foreground().run_until_parked();
//         left_pane.read_with(cx, |pane, cx| {
//             assert_eq!(
//                 pane.active_item().unwrap().project_entry_ids(cx).as_slice(),
//                 &[ProjectEntryId::from_proto(0)]
//             );
//         });
//         window.simulate_prompt_answer(0, cx);

//         cx.foreground().run_until_parked();
//         left_pane.read_with(cx, |pane, cx| {
//             assert_eq!(
//                 pane.active_item().unwrap().project_entry_ids(cx).as_slice(),
//                 &[ProjectEntryId::from_proto(2)]
//             );
//         });
//         window.simulate_prompt_answer(0, cx);

//         cx.foreground().run_until_parked();
//         close.await.unwrap();
//         left_pane.read_with(cx, |pane, _| {
//             assert_eq!(pane.items_len(), 0);
//         });
//     }

//     #[gpui::test]
//     async fn test_autosave(deterministic: Arc<Deterministic>, cx: &mut gpui::TestAppContext) {
//         init_test(cx);

//         let fs = FakeFs::new(cx.background());

//         let project = Project::test(fs, [], cx).await;
//         let window = cx.add_window(|cx| Workspace::test_new(project, cx));
//         let workspace = window.root(cx);
//         let pane = workspace.read_with(cx, |workspace, _| workspace.active_pane().clone());

//         let item = window.build_view(cx, |cx| {
//             TestItem::new().with_project_items(&[TestProjectItem::new(1, "1.txt", cx)])
//         });
//         let item_id = item.id();
//         workspace.update(cx, |workspace, cx| {
//             workspace.add_item(Box::new(item.clone()), cx);
//         });

//         // Autosave on window change.
//         item.update(cx, |item, cx| {
//             cx.update_global(|settings: &mut SettingsStore, cx| {
//                 settings.update_user_settings::<WorkspaceSettings>(cx, |settings| {
//                     settings.autosave = Some(AutosaveSetting::OnWindowChange);
//                 })
//             });
//             item.is_dirty = true;
//         });

//         // Deactivating the window saves the file.
//         window.simulate_deactivation(cx);
//         deterministic.run_until_parked();
//         item.read_with(cx, |item, _| assert_eq!(item.save_count, 1));

//         // Autosave on focus change.
//         item.update(cx, |item, cx| {
//             cx.focus_self();
//             cx.update_global(|settings: &mut SettingsStore, cx| {
//                 settings.update_user_settings::<WorkspaceSettings>(cx, |settings| {
//                     settings.autosave = Some(AutosaveSetting::OnFocusChange);
//                 })
//             });
//             item.is_dirty = true;
//         });

//         // Blurring the item saves the file.
//         item.update(cx, |_, cx| cx.blur());
//         deterministic.run_until_parked();
//         item.read_with(cx, |item, _| assert_eq!(item.save_count, 2));

//         // Deactivating the window still saves the file.
//         window.simulate_activation(cx);
//         item.update(cx, |item, cx| {
//             cx.focus_self();
//             item.is_dirty = true;
//         });
//         window.simulate_deactivation(cx);

//         deterministic.run_until_parked();
//         item.read_with(cx, |item, _| assert_eq!(item.save_count, 3));

//         // Autosave after delay.
//         item.update(cx, |item, cx| {
//             cx.update_global(|settings: &mut SettingsStore, cx| {
//                 settings.update_user_settings::<WorkspaceSettings>(cx, |settings| {
//                     settings.autosave = Some(AutosaveSetting::AfterDelay { milliseconds: 500 });
//                 })
//             });
//             item.is_dirty = true;
//             cx.emit(TestItemEvent::Edit);
//         });

//         // Delay hasn't fully expired, so the file is still dirty and unsaved.
//         deterministic.advance_clock(Duration::from_millis(250));
//         item.read_with(cx, |item, _| assert_eq!(item.save_count, 3));

//         // After delay expires, the file is saved.
//         deterministic.advance_clock(Duration::from_millis(250));
//         item.read_with(cx, |item, _| assert_eq!(item.save_count, 4));

//         // Autosave on focus change, ensuring closing the tab counts as such.
//         item.update(cx, |item, cx| {
//             cx.update_global(|settings: &mut SettingsStore, cx| {
//                 settings.update_user_settings::<WorkspaceSettings>(cx, |settings| {
//                     settings.autosave = Some(AutosaveSetting::OnFocusChange);
//                 })
//             });
//             item.is_dirty = true;
//         });

//         pane.update(cx, |pane, cx| {
//             pane.close_items(cx, SaveIntent::Close, move |id| id == item_id)
//         })
//         .await
//         .unwrap();
//         assert!(!window.has_pending_prompt(cx));
//         item.read_with(cx, |item, _| assert_eq!(item.save_count, 5));

//         // Add the item again, ensuring autosave is prevented if the underlying file has been deleted.
//         workspace.update(cx, |workspace, cx| {
//             workspace.add_item(Box::new(item.clone()), cx);
//         });
//         item.update(cx, |item, cx| {
//             item.project_items[0].update(cx, |item, _| {
//                 item.entry_id = None;
//             });
//             item.is_dirty = true;
//             cx.blur();
//         });
//         deterministic.run_until_parked();
//         item.read_with(cx, |item, _| assert_eq!(item.save_count, 5));

//         // Ensure autosave is prevented for deleted files also when closing the buffer.
//         let _close_items = pane.update(cx, |pane, cx| {
//             pane.close_items(cx, SaveIntent::Close, move |id| id == item_id)
//         });
//         deterministic.run_until_parked();
//         assert!(window.has_pending_prompt(cx));
//         item.read_with(cx, |item, _| assert_eq!(item.save_count, 5));
//     }

//     #[gpui::test]
//     async fn test_pane_navigation(cx: &mut gpui::TestAppContext) {
//         init_test(cx);

//         let fs = FakeFs::new(cx.background());

//         let project = Project::test(fs, [], cx).await;
//         let window = cx.add_window(|cx| Workspace::test_new(project, cx));
//         let workspace = window.root(cx);

//         let item = window.build_view(cx, |cx| {
//             TestItem::new().with_project_items(&[TestProjectItem::new(1, "1.txt", cx)])
//         });
//         let pane = workspace.read_with(cx, |workspace, _| workspace.active_pane().clone());
//         let toolbar = pane.read_with(cx, |pane, _| pane.toolbar().clone());
//         let toolbar_notify_count = Rc::new(RefCell::new(0));

//         workspace.update(cx, |workspace, cx| {
//             workspace.add_item(Box::new(item.clone()), cx);
//             let toolbar_notification_count = toolbar_notify_count.clone();
//             cx.observe(&toolbar, move |_, _, _| {
//                 *toolbar_notification_count.borrow_mut() += 1
//             })
//             .detach();
//         });

//         pane.read_with(cx, |pane, _| {
//             assert!(!pane.can_navigate_backward());
//             assert!(!pane.can_navigate_forward());
//         });

//         item.update(cx, |item, cx| {
//             item.set_state("one".to_string(), cx);
//         });

//         // Toolbar must be notified to re-render the navigation buttons
//         assert_eq!(*toolbar_notify_count.borrow(), 1);

//         pane.read_with(cx, |pane, _| {
//             assert!(pane.can_navigate_backward());
//             assert!(!pane.can_navigate_forward());
//         });

//         workspace
//             .update(cx, |workspace, cx| workspace.go_back(pane.downgrade(), cx))
//             .await
//             .unwrap();

//         assert_eq!(*toolbar_notify_count.borrow(), 3);
//         pane.read_with(cx, |pane, _| {
//             assert!(!pane.can_navigate_backward());
//             assert!(pane.can_navigate_forward());
//         });
//     }

//     #[gpui::test]
//     async fn test_toggle_docks_and_panels(cx: &mut gpui::TestAppContext) {
//         init_test(cx);
//         let fs = FakeFs::new(cx.background());

//         let project = Project::test(fs, [], cx).await;
//         let window = cx.add_window(|cx| Workspace::test_new(project, cx));
//         let workspace = window.root(cx);

//         let panel = workspace.update(cx, |workspace, cx| {
//             let panel = cx.build_view(|_| TestPanel::new(DockPosition::Right));
//             workspace.add_panel(panel.clone(), cx);

//             workspace
//                 .right_dock()
//                 .update(cx, |right_dock, cx| right_dock.set_open(true, cx));

//             panel
//         });

//         let pane = workspace.read_with(cx, |workspace, _| workspace.active_pane().clone());
//         pane.update(cx, |pane, cx| {
//             let item = cx.build_view(|_| TestItem::new());
//             pane.add_item(Box::new(item), true, true, None, cx);
//         });

//         // Transfer focus from center to panel
//         workspace.update(cx, |workspace, cx| {
//             workspace.toggle_panel_focus::<TestPanel>(cx);
//         });

//         workspace.read_with(cx, |workspace, cx| {
//             assert!(workspace.right_dock().read(cx).is_open());
//             assert!(!panel.is_zoomed(cx));
//             assert!(panel.has_focus(cx));
//         });

//         // Transfer focus from panel to center
//         workspace.update(cx, |workspace, cx| {
//             workspace.toggle_panel_focus::<TestPanel>(cx);
//         });

//         workspace.read_with(cx, |workspace, cx| {
//             assert!(workspace.right_dock().read(cx).is_open());
//             assert!(!panel.is_zoomed(cx));
//             assert!(!panel.has_focus(cx));
//         });

//         // Close the dock
//         workspace.update(cx, |workspace, cx| {
//             workspace.toggle_dock(DockPosition::Right, cx);
//         });

//         workspace.read_with(cx, |workspace, cx| {
//             assert!(!workspace.right_dock().read(cx).is_open());
//             assert!(!panel.is_zoomed(cx));
//             assert!(!panel.has_focus(cx));
//         });

//         // Open the dock
//         workspace.update(cx, |workspace, cx| {
//             workspace.toggle_dock(DockPosition::Right, cx);
//         });

//         workspace.read_with(cx, |workspace, cx| {
//             assert!(workspace.right_dock().read(cx).is_open());
//             assert!(!panel.is_zoomed(cx));
//             assert!(panel.has_focus(cx));
//         });

//         // Focus and zoom panel
//         panel.update(cx, |panel, cx| {
//             cx.focus_self();
//             panel.set_zoomed(true, cx)
//         });

//         workspace.read_with(cx, |workspace, cx| {
//             assert!(workspace.right_dock().read(cx).is_open());
//             assert!(panel.is_zoomed(cx));
//             assert!(panel.has_focus(cx));
//         });

//         // Transfer focus to the center closes the dock
//         workspace.update(cx, |workspace, cx| {
//             workspace.toggle_panel_focus::<TestPanel>(cx);
//         });

//         workspace.read_with(cx, |workspace, cx| {
//             assert!(!workspace.right_dock().read(cx).is_open());
//             assert!(panel.is_zoomed(cx));
//             assert!(!panel.has_focus(cx));
//         });

//         // Transferring focus back to the panel keeps it zoomed
//         workspace.update(cx, |workspace, cx| {
//             workspace.toggle_panel_focus::<TestPanel>(cx);
//         });

//         workspace.read_with(cx, |workspace, cx| {
//             assert!(workspace.right_dock().read(cx).is_open());
//             assert!(panel.is_zoomed(cx));
//             assert!(panel.has_focus(cx));
//         });

//         // Close the dock while it is zoomed
//         workspace.update(cx, |workspace, cx| {
//             workspace.toggle_dock(DockPosition::Right, cx)
//         });

//         workspace.read_with(cx, |workspace, cx| {
//             assert!(!workspace.right_dock().read(cx).is_open());
//             assert!(panel.is_zoomed(cx));
//             assert!(workspace.zoomed.is_none());
//             assert!(!panel.has_focus(cx));
//         });

//         // Opening the dock, when it's zoomed, retains focus
//         workspace.update(cx, |workspace, cx| {
//             workspace.toggle_dock(DockPosition::Right, cx)
//         });

//         workspace.read_with(cx, |workspace, cx| {
//             assert!(workspace.right_dock().read(cx).is_open());
//             assert!(panel.is_zoomed(cx));
//             assert!(workspace.zoomed.is_some());
//             assert!(panel.has_focus(cx));
//         });

//         // Unzoom and close the panel, zoom the active pane.
//         panel.update(cx, |panel, cx| panel.set_zoomed(false, cx));
//         workspace.update(cx, |workspace, cx| {
//             workspace.toggle_dock(DockPosition::Right, cx)
//         });
//         pane.update(cx, |pane, cx| pane.toggle_zoom(&Default::default(), cx));

//         // Opening a dock unzooms the pane.
//         workspace.update(cx, |workspace, cx| {
//             workspace.toggle_dock(DockPosition::Right, cx)
//         });
//         workspace.read_with(cx, |workspace, cx| {
//             let pane = pane.read(cx);
//             assert!(!pane.is_zoomed());
//             assert!(!pane.has_focus());
//             assert!(workspace.right_dock().read(cx).is_open());
//             assert!(workspace.zoomed.is_none());
//         });
//     }

//     #[gpui::test]
//     async fn test_panels(cx: &mut gpui::TestAppContext) {
//         init_test(cx);
//         let fs = FakeFs::new(cx.background());

//         let project = Project::test(fs, [], cx).await;
//         let window = cx.add_window(|cx| Workspace::test_new(project, cx));
//         let workspace = window.root(cx);

//         let (panel_1, panel_2) = workspace.update(cx, |workspace, cx| {
//             // Add panel_1 on the left, panel_2 on the right.
//             let panel_1 = cx.build_view(|_| TestPanel::new(DockPosition::Left));
//             workspace.add_panel(panel_1.clone(), cx);
//             workspace
//                 .left_dock()
//                 .update(cx, |left_dock, cx| left_dock.set_open(true, cx));
//             let panel_2 = cx.build_view(|_| TestPanel::new(DockPosition::Right));
//             workspace.add_panel(panel_2.clone(), cx);
//             workspace
//                 .right_dock()
//                 .update(cx, |right_dock, cx| right_dock.set_open(true, cx));

//             let left_dock = workspace.left_dock();
//             assert_eq!(
//                 left_dock.read(cx).visible_panel().unwrap().id(),
//                 panel_1.id()
//             );
//             assert_eq!(
//                 left_dock.read(cx).active_panel_size(cx).unwrap(),
//                 panel_1.size(cx)
//             );

//             left_dock.update(cx, |left_dock, cx| {
//                 left_dock.resize_active_panel(Some(1337.), cx)
//             });
//             assert_eq!(
//                 workspace
//                     .right_dock()
//                     .read(cx)
//                     .visible_panel()
//                     .unwrap()
//                     .id(),
//                 panel_2.id()
//             );

//             (panel_1, panel_2)
//         });

//         // Move panel_1 to the right
//         panel_1.update(cx, |panel_1, cx| {
//             panel_1.set_position(DockPosition::Right, cx)
//         });

//         workspace.update(cx, |workspace, cx| {
//             // Since panel_1 was visible on the left, it should now be visible now that it's been moved to the right.
//             // Since it was the only panel on the left, the left dock should now be closed.
//             assert!(!workspace.left_dock().read(cx).is_open());
//             assert!(workspace.left_dock().read(cx).visible_panel().is_none());
//             let right_dock = workspace.right_dock();
//             assert_eq!(
//                 right_dock.read(cx).visible_panel().unwrap().id(),
//                 panel_1.id()
//             );
//             assert_eq!(right_dock.read(cx).active_panel_size(cx).unwrap(), 1337.);

//             // Now we move panel_2 to the left
//             panel_2.set_position(DockPosition::Left, cx);
//         });

//         workspace.update(cx, |workspace, cx| {
//             // Since panel_2 was not visible on the right, we don't open the left dock.
//             assert!(!workspace.left_dock().read(cx).is_open());
//             // And the right dock is unaffected in it's displaying of panel_1
//             assert!(workspace.right_dock().read(cx).is_open());
//             assert_eq!(
//                 workspace
//                     .right_dock()
//                     .read(cx)
//                     .visible_panel()
//                     .unwrap()
//                     .id(),
//                 panel_1.id()
//             );
//         });

//         // Move panel_1 back to the left
//         panel_1.update(cx, |panel_1, cx| {
//             panel_1.set_position(DockPosition::Left, cx)
//         });

//         workspace.update(cx, |workspace, cx| {
//             // Since panel_1 was visible on the right, we open the left dock and make panel_1 active.
//             let left_dock = workspace.left_dock();
//             assert!(left_dock.read(cx).is_open());
//             assert_eq!(
//                 left_dock.read(cx).visible_panel().unwrap().id(),
//                 panel_1.id()
//             );
//             assert_eq!(left_dock.read(cx).active_panel_size(cx).unwrap(), 1337.);
//             // And right the dock should be closed as it no longer has any panels.
//             assert!(!workspace.right_dock().read(cx).is_open());

//             // Now we move panel_1 to the bottom
//             panel_1.set_position(DockPosition::Bottom, cx);
//         });

//         workspace.update(cx, |workspace, cx| {
//             // Since panel_1 was visible on the left, we close the left dock.
//             assert!(!workspace.left_dock().read(cx).is_open());
//             // The bottom dock is sized based on the panel's default size,
//             // since the panel orientation changed from vertical to horizontal.
//             let bottom_dock = workspace.bottom_dock();
//             assert_eq!(
//                 bottom_dock.read(cx).active_panel_size(cx).unwrap(),
//                 panel_1.size(cx),
//             );
//             // Close bottom dock and move panel_1 back to the left.
//             bottom_dock.update(cx, |bottom_dock, cx| bottom_dock.set_open(false, cx));
//             panel_1.set_position(DockPosition::Left, cx);
//         });

//         // Emit activated event on panel 1
//         panel_1.update(cx, |_, cx| cx.emit(TestPanelEvent::Activated));

//         // Now the left dock is open and panel_1 is active and focused.
//         workspace.read_with(cx, |workspace, cx| {
//             let left_dock = workspace.left_dock();
//             assert!(left_dock.read(cx).is_open());
//             assert_eq!(
//                 left_dock.read(cx).visible_panel().unwrap().id(),
//                 panel_1.id()
//             );
//             assert!(panel_1.is_focused(cx));
//         });

//         // Emit closed event on panel 2, which is not active
//         panel_2.update(cx, |_, cx| cx.emit(TestPanelEvent::Closed));

//         // Wo don't close the left dock, because panel_2 wasn't the active panel
//         workspace.read_with(cx, |workspace, cx| {
//             let left_dock = workspace.left_dock();
//             assert!(left_dock.read(cx).is_open());
//             assert_eq!(
//                 left_dock.read(cx).visible_panel().unwrap().id(),
//                 panel_1.id()
//             );
//         });

//         // Emitting a ZoomIn event shows the panel as zoomed.
//         panel_1.update(cx, |_, cx| cx.emit(TestPanelEvent::ZoomIn));
//         workspace.read_with(cx, |workspace, _| {
//             assert_eq!(workspace.zoomed, Some(panel_1.downgrade().into_any()));
//             assert_eq!(workspace.zoomed_position, Some(DockPosition::Left));
//         });

//         // Move panel to another dock while it is zoomed
//         panel_1.update(cx, |panel, cx| panel.set_position(DockPosition::Right, cx));
//         workspace.read_with(cx, |workspace, _| {
//             assert_eq!(workspace.zoomed, Some(panel_1.downgrade().into_any()));
//             assert_eq!(workspace.zoomed_position, Some(DockPosition::Right));
//         });

//         // If focus is transferred to another view that's not a panel or another pane, we still show
//         // the panel as zoomed.
//         let focus_receiver = window.build_view(cx, |_| EmptyView);
//         focus_receiver.update(cx, |_, cx| cx.focus_self());
//         workspace.read_with(cx, |workspace, _| {
//             assert_eq!(workspace.zoomed, Some(panel_1.downgrade().into_any()));
//             assert_eq!(workspace.zoomed_position, Some(DockPosition::Right));
//         });

//         // If focus is transferred elsewhere in the workspace, the panel is no longer zoomed.
//         workspace.update(cx, |_, cx| cx.focus_self());
//         workspace.read_with(cx, |workspace, _| {
//             assert_eq!(workspace.zoomed, None);
//             assert_eq!(workspace.zoomed_position, None);
//         });

//         // If focus is transferred again to another view that's not a panel or a pane, we won't
//         // show the panel as zoomed because it wasn't zoomed before.
//         focus_receiver.update(cx, |_, cx| cx.focus_self());
//         workspace.read_with(cx, |workspace, _| {
//             assert_eq!(workspace.zoomed, None);
//             assert_eq!(workspace.zoomed_position, None);
//         });

//         // When focus is transferred back to the panel, it is zoomed again.
//         panel_1.update(cx, |_, cx| cx.focus_self());
//         workspace.read_with(cx, |workspace, _| {
//             assert_eq!(workspace.zoomed, Some(panel_1.downgrade().into_any()));
//             assert_eq!(workspace.zoomed_position, Some(DockPosition::Right));
//         });

//         // Emitting a ZoomOut event unzooms the panel.
//         panel_1.update(cx, |_, cx| cx.emit(TestPanelEvent::ZoomOut));
//         workspace.read_with(cx, |workspace, _| {
//             assert_eq!(workspace.zoomed, None);
//             assert_eq!(workspace.zoomed_position, None);
//         });

//         // Emit closed event on panel 1, which is active
//         panel_1.update(cx, |_, cx| cx.emit(TestPanelEvent::Closed));

//         // Now the left dock is closed, because panel_1 was the active panel
//         workspace.read_with(cx, |workspace, cx| {
//             let right_dock = workspace.right_dock();
//             assert!(!right_dock.read(cx).is_open());
//         });
//     }

//     pub fn init_test(cx: &mut TestAppContext) {
//         cx.foreground().forbid_parking();
//         cx.update(|cx| {
//             cx.set_global(SettingsStore::test(cx));
//             theme::init((), cx);
//             language::init(cx);
//             crate::init_settings(cx);
//             Project::init_settings(cx);
//         });
//     }
// }<|MERGE_RESOLUTION|>--- conflicted
+++ resolved
@@ -36,20 +36,12 @@
     Future, FutureExt, StreamExt,
 };
 use gpui::{
-<<<<<<< HEAD
-    actions, div, point, rems, size, AnyModel, AnyView, AnyWeakView, AppContext, AsyncAppContext,
-    AsyncWindowContext, Bounds, Component, Div, Entity, EntityId, EventEmitter, FocusHandle,
-    GlobalPixels, Model, ModelContext, ParentElement, Point, Render, Size, StatefulInteractive,
-    StatelessInteractive, Styled, Subscription, Task, View, ViewContext, VisualContext, WeakView,
-    WindowBounds, WindowContext, WindowHandle, WindowOptions,
-=======
     actions, div, point, rems, size, Action, AnyModel, AnyView, AnyWeakView, AppContext,
     AsyncAppContext, AsyncWindowContext, Bounds, Component, DispatchContext, Div, Entity, EntityId,
     EventEmitter, FocusHandle, GlobalPixels, Model, ModelContext, ParentElement, Point, Render,
     Size, StatefulInteractive, StatefulInteractivity, StatelessInteractive, Styled, Subscription,
     Task, View, ViewContext, VisualContext, WeakView, WindowBounds, WindowContext, WindowHandle,
     WindowOptions,
->>>>>>> 5c424fbe
 };
 use item::{FollowableItem, FollowableItemHandle, Item, ItemHandle, ItemSettings, ProjectItem};
 use itertools::Itertools;
@@ -3268,7 +3260,6 @@
         })
     }
 
-<<<<<<< HEAD
     fn actions(div: Div<Self>) -> Div<Self> {
         div
             //     cx.add_async_action(Workspace::open);
@@ -3370,24 +3361,6 @@
     //     #[cfg(any(test, feature = "test-support"))]
     //     pub fn test_new(project: ModelHandle<Project>, cx: &mut ViewContext<Self>) -> Self {
     //         use node_runtime::FakeNodeRuntime;
-
-    //         let client = project.read(cx).client();
-    //         let user_store = project.read(cx).user_store();
-
-    //         let workspace_store = cx.add_model(|cx| WorkspaceStore::new(client.clone(), cx));
-    //         let app_state = Arc::new(AppState {
-    //             languages: project.read(cx).languages().clone(),
-    //             workspace_store,
-    //             client,
-    //             user_store,
-    //             fs: project.read(cx).fs().clone(),
-    //             build_window_options: |_, _, _| Default::default(),
-    //             initialize_workspace: |_, _, _, _| Task::ready(Ok(())),
-    //             node_runtime: FakeNodeRuntime::new(),
-    //         });
-    //         Self::new(0, project, app_state, cx)
-    //     }
-=======
     #[cfg(any(test, feature = "test-support"))]
     pub fn test_new(project: Model<Project>, cx: &mut ViewContext<Self>) -> Self {
         use gpui::Context;
@@ -3409,7 +3382,6 @@
         });
         Self::new(0, project, app_state, cx)
     }
->>>>>>> 5c424fbe
 
     //     fn render_dock(&self, position: DockPosition, cx: &WindowContext) -> Option<AnyElement<Self>> {
     //         let dock = match position {
@@ -3684,141 +3656,6 @@
     type Element = Div<Self>;
 
     fn render(&mut self, cx: &mut ViewContext<Self>) -> Self::Element {
-<<<<<<< HEAD
-        div()
-            .relative()
-            .size_full()
-            .flex()
-            .flex_col()
-            .font("Zed Sans")
-            .gap_0()
-            .justify_start()
-            .items_start()
-            .text_color(cx.theme().colors().text)
-            .bg(cx.theme().colors().background)
-            .child(self.render_titlebar(cx))
-            .child(Workspace::actions(
-                // todo! should this be a component a view?
-                self.modal_layer
-                    .wrapper_element(cx)
-                    .relative()
-                    .flex_1()
-                    .w_full()
-                    .flex()
-                    .overflow_hidden()
-                    .border_t()
-                    .border_b()
-                    .border_color(cx.theme().colors().border)
-                    .child(
-                        div()
-                            .flex()
-                            .flex_row()
-                            .flex_1()
-                            .h_full()
-                            .child(div().flex().flex_1().child(self.left_dock.clone()))
-                            .child(
-                                div()
-                                    .flex()
-                                    .flex_col()
-                                    .flex_1()
-                                    .child(self.center.render(
-                                        &self.project,
-                                        &self.follower_states,
-                                        self.active_call(),
-                                        &self.active_pane,
-                                        self.zoomed.as_ref(),
-                                        &self.app_state,
-                                        cx,
-                                    ))
-                                    .child(div().flex().flex_1().child(self.bottom_dock.clone())),
-                            )
-                            .child(div().flex().flex_1().child(self.right_dock.clone())),
-                    ), // .children(
-                       //     Some(
-                       //         Panel::new("chat-panel-outer", cx)
-                       //             .side(PanelSide::Right)
-                       //             .child(ChatPanel::new("chat-panel-inner").messages(vec![
-                       //                 ChatMessage::new(
-                       //                     "osiewicz".to_string(),
-                       //                     "is this thing on?".to_string(),
-                       //                     DateTime::parse_from_rfc3339("2023-09-27T15:40:52.707Z")
-                       //                         .unwrap()
-                       //                         .naive_local(),
-                       //                 ),
-                       //                 ChatMessage::new(
-                       //                     "maxdeviant".to_string(),
-                       //                     "Reading you loud and clear!".to_string(),
-                       //                     DateTime::parse_from_rfc3339("2023-09-28T15:40:52.707Z")
-                       //                         .unwrap()
-                       //                         .naive_local(),
-                       //                 ),
-                       //             ])),
-                       //     )
-                       //     .filter(|_| self.is_chat_panel_open()),
-                       // )
-                       // .children(
-                       //     Some(
-                       //         Panel::new("notifications-panel-outer", cx)
-                       //             .side(PanelSide::Right)
-                       //             .child(NotificationsPanel::new("notifications-panel-inner")),
-                       //     )
-                       //     .filter(|_| self.is_notifications_panel_open()),
-                       // )
-                       // .children(
-                       //     Some(
-                       //         Panel::new("assistant-panel-outer", cx)
-                       //             .child(AssistantPanel::new("assistant-panel-inner")),
-                       //     )
-                       //     .filter(|_| self.is_assistant_panel_open()),
-                       // ),
-            ))
-            .child(self.status_bar.clone())
-            // .when(self.debug.show_toast, |this| {
-            //     this.child(Toast::new(ToastOrigin::Bottom).child(Label::new("A toast")))
-            // })
-            // .children(
-            //     Some(
-            //         div()
-            //             .absolute()
-            //             .top(px(50.))
-            //             .left(px(640.))
-            //             .z_index(8)
-            //             .child(LanguageSelector::new("language-selector")),
-            //     )
-            //     .filter(|_| self.is_language_selector_open()),
-            // )
-            .z_index(8)
-            // Debug
-            .child(
-                div()
-                    .flex()
-                    .flex_col()
-                    .z_index(9)
-                    .absolute()
-                    .top_20()
-                    .left_1_4()
-                    .w_40()
-                    .gap_2(), // .when(self.show_debug, |this| {
-                              //     this.child(Button::<Workspace>::new("Toggle User Settings").on_click(
-                              //         Arc::new(|workspace, cx| workspace.debug_toggle_user_settings(cx)),
-                              //     ))
-                              //     .child(
-                              //         Button::<Workspace>::new("Toggle Toasts").on_click(Arc::new(
-                              //             |workspace, cx| workspace.debug_toggle_toast(cx),
-                              //         )),
-                              //     )
-                              //     .child(
-                              //         Button::<Workspace>::new("Toggle Livestream").on_click(Arc::new(
-                              //             |workspace, cx| workspace.debug_toggle_livestream(cx),
-                              //         )),
-                              //     )
-                              // })
-                              // .child(
-                              //     Button::<Workspace>::new("Toggle Debug")
-                              //         .on_click(Arc::new(|workspace, cx| workspace.toggle_debug(cx))),
-                              // ),
-            )
-=======
         let mut context = DispatchContext::default();
         context.insert("Workspace");
         cx.with_key_dispatch_context(context, |cx| {
@@ -3846,83 +3683,33 @@
                         .border_b()
                         .border_color(cx.theme().colors().border)
                         .child(self.modal_layer.clone())
-                        // .children(
-                        //     Some(
-                        //         Panel::new("project-panel-outer", cx)
-                        //             .side(PanelSide::Left)
-                        //             .child(ProjectPanel::new("project-panel-inner")),
-                        //     )
-                        //     .filter(|_| self.is_project_panel_open()),
-                        // )
-                        // .children(
-                        //     Some(
-                        //         Panel::new("collab-panel-outer", cx)
-                        //             .child(CollabPanel::new("collab-panel-inner"))
-                        //             .side(PanelSide::Left),
-                        //     )
-                        //     .filter(|_| self.is_collab_panel_open()),
-                        // )
-                        // .child(NotificationToast::new(
-                        //     "maxbrunsfeld has requested to add you as a contact.".into(),
-                        // ))
                         .child(
-                            div().flex().flex_col().flex_1().h_full().child(
-                                div().flex().flex_1().child(self.center.render(
-                                    &self.project,
-                                    &self.follower_states,
-                                    self.active_call(),
-                                    &self.active_pane,
-                                    self.zoomed.as_ref(),
-                                    &self.app_state,
-                                    cx,
-                                )),
-                            ), // .children(
-                               //     Some(
-                               //         Panel::new("terminal-panel", cx)
-                               //             .child(Terminal::new())
-                               //             .allowed_sides(PanelAllowedSides::BottomOnly)
-                               //             .side(PanelSide::Bottom),
-                               //     )
-                               //     .filter(|_| self.is_terminal_open()),
-                               // ),
-                        ), // .children(
-                           //     Some(
-                           //         Panel::new("chat-panel-outer", cx)
-                           //             .side(PanelSide::Right)
-                           //             .child(ChatPanel::new("chat-panel-inner").messages(vec![
-                           //                 ChatMessage::new(
-                           //                     "osiewicz".to_string(),
-                           //                     "is this thing on?".to_string(),
-                           //                     DateTime::parse_from_rfc3339("2023-09-27T15:40:52.707Z")
-                           //                         .unwrap()
-                           //                         .naive_local(),
-                           //                 ),
-                           //                 ChatMessage::new(
-                           //                     "maxdeviant".to_string(),
-                           //                     "Reading you loud and clear!".to_string(),
-                           //                     DateTime::parse_from_rfc3339("2023-09-28T15:40:52.707Z")
-                           //                         .unwrap()
-                           //                         .naive_local(),
-                           //                 ),
-                           //             ])),
-                           //     )
-                           //     .filter(|_| self.is_chat_panel_open()),
-                           // )
-                           // .children(
-                           //     Some(
-                           //         Panel::new("notifications-panel-outer", cx)
-                           //             .side(PanelSide::Right)
-                           //             .child(NotificationsPanel::new("notifications-panel-inner")),
-                           //     )
-                           //     .filter(|_| self.is_notifications_panel_open()),
-                           // )
-                           // .children(
-                           //     Some(
-                           //         Panel::new("assistant-panel-outer", cx)
-                           //             .child(AssistantPanel::new("assistant-panel-inner")),
-                           //     )
-                           //     .filter(|_| self.is_assistant_panel_open()),
-                           // ),
+                            div()
+                                .flex()
+                                .flex_row()
+                                .flex_1()
+                                .h_full()
+                                .child(div().flex().flex_1().child(self.left_dock.clone()))
+                                .child(
+                                    div()
+                                        .flex()
+                                        .flex_col()
+                                        .flex_1()
+                                        .child(self.center.render(
+                                            &self.project,
+                                            &self.follower_states,
+                                            self.active_call(),
+                                            &self.active_pane,
+                                            self.zoomed.as_ref(),
+                                            &self.app_state,
+                                            cx,
+                                        ))
+                                        .child(
+                                            div().flex().flex_1().child(self.bottom_dock.clone()),
+                                        ),
+                                )
+                                .child(div().flex().flex_1().child(self.right_dock.clone())),
+                        ),
                 )
                 .child(self.status_bar.clone())
                 // .when(self.debug.show_toast, |this| {
@@ -3971,7 +3758,6 @@
                                   // ),
                 )
         })
->>>>>>> 5c424fbe
     }
 }
 // todo!()
